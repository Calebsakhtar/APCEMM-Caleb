#------------------------------------------------------------------------------
#                 MIT Laboratory for Aviation and the Environment
#------------------------------------------------------------------------------
#                               C++ - APCEMM                                  #
#      A(ircraft) P(lume) C(hemistry) E(mission) M(icrophysics) M(odel)       #
#------------------------------------------------------------------------------
#
# !MODULE: Makefile
#
# !DESCRIPTION: Makefile for APCEMM run directories
# 
# !REMARKS:
#  (1) CODE_DIR (source code location), VERSION and LOG_DIR are automatically
#  	   passed to the make command using the default values defined in this file.
#
# !REVISION HISTORY:
# 11 Dec 2018 - T. Fritz - Initial version
# 27 Aug 2020 - T. Fritz - Rename C-APCEMM into APCEMM
#
#------------------------------------------------------------------------------

# Unix shell
SHELL          :=/bin/bash

###############################################################################
###                                                                         ###
###     CONFIGURABLE TOKENS: You can modify these for your environment      ###
###                                                                         ###
###############################################################################

# APCEMM run log filename prefix
ifndef VERSION
  VERSION      :=v05-00
endif

# Source code location
ifndef CODE_DIR
<<<<<<< HEAD
  CODE_DIR     :=/net/d13/data/aa681/statistical_global_contrails/Simulations/C-APCEMM/Code.$(VERSION)
=======
  CODE_DIR     :=$(HOME)/APCEMM/Code.$(VERSION)
>>>>>>> f5e314b3
endif

# Output log file destination (default is run directory)
ifndef LOG_DIR
  LOG_DIR      :=.
endif

###############################################################################
###                                                                         ###
###     DEFAULT COMPILATION OPTIONS: Set various switches if not defined    ###
###                                                                         ###
###############################################################################

ifndef TRACEBACK
  TRACEBACK    :=n
endif

ifndef BOUNDS
  BOUNDS       :=n
endif

ifndef DEBUG
  DEBUG        :=n
endif

ifndef TIMERS
  TIMERS       :=n
endif

ifndef RINGS
  RINGS        :=n
endif

###############################################################################
###                                                                         ###
###  RUN OPTIONS: Get various settings from the run directory name,         ###
###	 			  or from the type of simulation that is being used.        ###
###                                                                         ###
###############################################################################

# Run directory path
RUN_DIR        :=$(shell pwd)

# getRunInfo perl script location (default is run directory)
ifndef PERL_DIR
  PERL_DIR     :=$(RUN_DIR)
endif

# TODO
# Get run info... ~!@# To be implemented!
#

# General run information
TIMESTAMP    :=$(shell date +"%Y/%m/%d %H:%M")	

# Log files that will be written to the log directory
LOG_COMP     :="$(RUN_DIR)/lastbuild"
LOG_SP       :="$(LOG_DIR)/$(VERSION).log.sp"
LOG_MP       :="$(LOG_DIR)/$(VERSION).log.mp"

# Executables
EXE_SP       :=APCEMM
EXE_MP       :=APCEMM

# Get information about the Git version, because some features
# (like -C) are not available in older Git versions.  The git 
# version command returns "git version X.Y.Z", so we will just take
# the 3rd word and strip all the dots. (bmy, 12/21/16)
GIT_VERSION    :=$(subst .,,$(word 3, $(shell git --version)))
NEWER_THAN_185 :=$(shell perl -e "print ($(GIT_VERSION) gt 185)")

ifeq ($(NEWER_THAN_185),1)

 # Git version 1.8.5 and higher uses the -C option to look in
 # directories other than the current directory.  Use this to
 # get info about the last committed state of the code.
 CODE_BRANCH  :=$(shell git -C $(CODE_DIR) rev-parse --abbrev-ref HEAD)
 LAST_COMMIT  :=$(shell git -C $(CODE_DIR) log -n 1 --pretty=format:"%s") 
 COMMIT_DATE  :=$(shell git -C $(CODE_DIR) log -n 1 --pretty=format:"%cd") 
 COMMIT_USER  :=$(shell git -C $(CODE_DIR) log -n 1 --pretty=format:"%cn") 
 COMMIT_HASH  :=$(shell git -C $(CODE_DIR) log -n 1 --pretty=format:"%h") 
 CODE_STATUS  :=$(shell git -C $(CODE_DIR) status -s) 

else

 # Git versions older than 1.8.5 don't have the -C option,
 # so we have to manually change to the code dir to get information
 # about the last committed state of the code. (bmy, 12/21/16)
 CODE_BRANCH  :=$(shell cd $(CODE_DIR); git rev-parse --abbrev-ref HEAD; cd $(PWD))
 LAST_COMMIT  :=$(shell cd $(CODE_DIR); git log -n 1 --pretty=format:"%s"; cd $(PWD)) 
 COMMIT_DATE  :=$(shell cd $(CODE_DIR); git log -n 1 --pretty=format:"%cd"; cd $(PWD)) 
 COMMIT_USER  :=$(shell cd $(CODE_DIR); git log -n 1 --pretty=format:"%cn"; cd $(PWD)) 
 COMMIT_HASH  :=$(shell cd $(CODE_DIR); git log -n 1 --pretty=format:"%h"; cd $(PWD)) 
 CODE_STATUS  :=$(shell cd $(CODE_DIR); git status -s; cd $(PWD)) 

endif

# If COMPILER is not defined, default to the $(CXX) variable, which
# is set in your .bashrc, or when you load the compiler module
ifndef COMPILER
  COMPILER           :=$(CXX)
endif

###############################################################################
###                                                                         ###
###                            MAKEFILE TARGETS                             ###
###                                                                         ###
###############################################################################

# PHONY targets don't actually compile anything. They either are
# synonyms for other targets, they remove files, or they print output.
.PHONY: all     dataclean  logclean   fileclean  spclean
.PHONY: mpclean spexeclean mpexeclean superclean printallinfo

all: unittest

ut: unittest

unittest:
	@$(MAKE) realclean
	@$(MAKE) sp
	@$(MAKE) realclean
	@$(MAKE) mp
	

#########################
## Build and run       ##
#########################

sp:
	@$(MAKE) spclean
	@$(MAKE) -C $(CODE_DIR) OMP=no RINGS=$(RINGS) > $(LOG_SP)
	@$(MAKE) printbuildinfo > $(LOG_COMP).sp
	cp -f $(CODE_DIR)/build/apps/APCEMM.sh $(EXE_SP)
	./$(EXE_SP) >> $(LOG_SP)
	@$(MAKE) printruninfosp >> $(LOG_SP)
	@$(MAKE) printallinfosp

mp:
	@$(MAKE) mpclean
	@$(MAKE) -C $(CODE_DIR) OMP=yes RINGS=$(RINGS) > $(LOG_MP)
	@$(MAKE) printbuildinfo > $(LOG_COMP).mp
	cp -f $(CODE_DIR)/build/apps/APCEMM.sh $(EXE_MP)
	./$(EXE_MP) >> $(LOG_MP)
	@$(MAKE) printruninfomp >> $(LOG_MP)
	@$(MAKE) printallinfomp

#########################
## Build only          ##
#########################

spbuild:
	@$(MAKE) spexeclean
	@$(MAKE) splogclean
	@$(MAKE) -C $(CODE_DIR) OMP=no RINGS=$(RINGS)
	cp -f $(CODE_DIR)/build/apps/APCEMM.sh $(EXE_SP)
	@$(MAKE) printbuildinfo > $(LOG_COMP).sp
	@$(MAKE) printbuildinfo

mpbuild:
	@$(MAKE) mpexeclean
	@$(MAKE) mplogclean
	@$(MAKE) -C $(CODE_DIR) OMP=yes RINGS=$(RINGS)
	cp -f $(CODE_DIR)/build/apps/APCEMM.sh $(EXE_MP)
	@$(MAKE) printbuildinfo > $(LOG_COMP).mp
	@$(MAKE) printbuildinfo

#########################
## Run only            ##
#########################

sprun:
	@$(MAKE) spdataclean
	./$(EXE_SP) > $(LOG_SP)
	@$(MAKE) printruninfosp >> $(LOG_SP)
	@$(MAKE) printruninfosp

mprun:
	@$(MAKE) mpdataclean
	./$(EXE_MP) > $(LOG_MP)
	@$(MAKE) printruninfomp >> $(LOG_MP)
	@$(MAKE) printruninfomp

#########################
## Remove output data  ##
#########################

dataclean:

spdataclean:

mpdataclean:

########################
## Remove logs        ##
########################

logclean:
	@$(MAKE) splogclean
	@$(MAKE) mplogclean
	rm -f *.log

splogclean:
	rm -f $(LOG_SP)

mplogclean:
	rm -f $(LOG_MP)

########################
## Remove executables ##
########################

execlean:
	@$(MAKE) spexeclean
	@$(MAKE) mpexeclean

spexeclean:
	rm -f $(EXE_SP)
	rm -f $(LOG_COMP).sp
	
mpexeclean:
	rm -f $(EXE_MP)
	rm -f $(LOG_COMP).mp

########################
## Remove all         ##
########################

fileclean: dataclean logclean execlean

spclean: spdataclean splogclean spexeclean

mpclean: mpdataclean mplogclean mpexeclean

#########################
## Remove config files ##
#########################

extrafileclean:
	rm -f input.apcemm

########################
## Clean source       ##
########################

clean:
	@$(MAKE) -C $(CODE_DIR) clean

realclean:
	@$(MAKE) -C $(CODE_DIR) realclean
	@$(MAKE) execlean
	rm -f lastbuild.*

########################
## Clean and rm all   ##
########################

superclean: fileclean realclean

########################
## Print information  ##
########################

printruninfosp:
	@echo "RUN SETTINGS:"
	@echo "  Run directory       : $(RUN_DIR)"
	@echo "  Version             : $(VERSION)"
	@echo "  APCEMM Run Log File : $(LOG_SP)"

printruninfomp:
	@echo "RUN SETTINGS:"
	@echo "  Run directory       : $(RUN_DIR)"
	@echo "  Version             : $(VERSION)"
	@echo "  APCEMM Run Log File : $(LOG_MP)"

printbuildinfo:
	@echo "LAST BUILD INFORMATION:"
	@echo "  CODE_DIR     : $(CODE_DIR)"
	@echo "  CODE_BRANCH  : $(CODE_BRANCH)"
	@echo "  LAST_COMMIT  : $(LAST_COMMIT)"
	@echo "  COMMIT_DATE  : $(COMMIT_DATE)"
	@echo "  VERSION      : $(VERSION)"
	@echo "  TRACEBACK    : $(TRACEBACK)"
	@echo "  BOUNDS       : $(BOUNDS)"
	@echo "  DEBUG        : $(DEBUG)"
	@echo "  TIMERS       : $(TIMERS)"
	@echo "  COMPILER     : $(COMPILER) $(COMPILER_VERSION)"
	@echo "  Datetime     : $(TIMESTAMP)"

printallinfosp: 
	@$(MAKE) printbuildinfo
	@$(MAKE) printruninfosp

printallinfomp: 
	@$(MAKE) printbuildinfo
	@$(MAKE) printruninfomp

printcodeinfo:
	@echo -e "Code directory:  $(CODE_DIR)"
	@echo -e "Git branch:      $(CODE_BRANCH)"
	@echo -e "Last commit:"
	@echo -e "   Message:      $(LAST_COMMIT)"
	@echo -e "   Date:         $(COMMIT_DATE)"
	@echo -e "   Committer:    $(COMMIT_USER)"
	@echo -e "   Hash abbrev:  $(COMMIT_HASH)"
	@echo -e "Uncommitted files (if any):\n$(CODE_STATUS)"

###########################################################################
###                                                                     ###
###                             HELP SCREEN                             ###
###                                                                     ###
###########################################################################

help:
	@echo '%%%%%%%%%%%%%%%%%%%%%%%%%%%%%%%%%%%%%%%%%%%%%%%%%%%%%%%%%%'
	@echo '%%%     APCEMM Run Directory Makefile Help Screen      %%%'
	@echo '%%%%%%%%%%%%%%%%%%%%%%%%%%%%%%%%%%%%%%%%%%%%%%%%%%%%%%%%%%'
	@echo
	@echo 'Usage: make -jN TARGET [OPTIONAL-FLAGS]'
	@echo ''
	@echo '-jN               Compiles N files at a time (reduces compile time)'
	@echo ''
	@echo '----------------------------------------------------------'
	@echo 'TARGET may be one of the following:'
	@echo '----------------------------------------------------------'
	@echo 'all               Default target (synonym for "unittest")'
	@echo ''
	@echo '%%% COMPILE AND RUN %%%'
	@echo 'unittest          Runs a APCEMM unit test:'
	@echo '                  (1) Builds & runs APCEMM with parallelization OFF;'
	@echo '                  (2) Builds & runs APCEMM with parallelzation ON;'
	@echo '                  (3) Checks to see if the output is identical.'
	@echo 'sp                Builds and runs APCEMM with parallelization OFF.'
	@echo 'mp                Builds and runs APCEMM with parallelization ON.'
	@echo ''
	@echo '%%% BUILD ONLY %%%'
	@echo 'spbuild           Just builds APCEMM with parallelization OFF.'
	@echo 'mpbuild           Just builds APCEMM with parallelization ON.'
	@echo ''
	@echo '%%% RUN ONLY %%%'
	@echo 'sprun             Just runs APCEMM with parallelization OFF.'
	@echo 'mprun             Just runs GEOS_Chem with parallelization ON.'  
	@echo ''
	@echo '%%% REMOVE DATA FILES %%%'
	@echo 'dataclean         Removes ALL APCEMM diagnostic and restart files'
	@echo 'spdataclean       Removes diagnostic and restart files from APCEMM'
	@echo '                    simulations with parallelization turned OFF.'
	@echo 'mpdataclean       Removes diagnostic and restart files from APCEMM'
	@echo '                    simulations with parallelization turned ON.'
	@echo ''
	@echo '%%% REMOVE LOG FILES %%%'
	@echo 'logclean          Removes all APCEMM and HEMCO output log files.'
	@echo 'splogclean        Removes APCEMM and HEMCO log files from APCEMM'
	@echo '                    simulations with parallelization turned OFF.'
	@echo 'mplogclean        Removes APCEMM and HEMCO log files from APCEMMs'
	@echo '                    simulations with parallelization turned ON.'
	@echo ''
	@echo '%%% REMOVE EXECUTABLE FILES %%%'
	@echo 'execlean          Removes all APCEMM executable files'
	@echo 'spexeclean        Removes APCEMM executable files for which the'
	@echo '                    parallelization has been turned OFF.'
	@echo 'mpexeclean        Removes APCEMM executable files for which the'
	@echo '                    parallelization has been turned ON.'
	@echo ''
	@echo '%%% REMOVE ALL FILES %%%'
	@echo 'fileclean         Synonym for: dataclean   logclean   execlean'
	@echo 'spclean           Synonym for: spdataclean splogclean spexeclean'
	@echo 'mpclean           Synonym for: mpdataclean mplogclean mpexeclean'
	@echo ''
	@echo '%%% REMOVE CONFIG FILES %%%'
	@echo 'extrafileclean  Removes input.geos and HEMCO_Config.rc files'
	@echo ''
	@echo '%%% CLEAN SOURCE CODE %%%'
	@echo 'clean             Makes "clean" in source code directory $CODE_DIR'
	@echo 'realclean         Makes "realclean" in the source code directory $CODE_DIR'
	@echo ''
	@echo '%%% CLEAN AND REMOVE ALL %%%'
	@echo 'superclean        Synonym for: fileclean realclean'
	@echo ''
	@echo '%%% PRINT INFORMATION %%%'
	@echo 'printruninfosp    Prints the run settings for APCEMM simulations'
	@echo '                    for which the parallelization is turned OFF.'
	@echo 'printruninfomp    Prints the run settings for APCEMM simulations'
	@echo '                    for which the parallelization is turned ON'
	@echo 'printbuildinfo    Prints the build settings for APCEMM simulations'
	@echo 'printallinfosp    Synonym for: printbuildinfosp printruninfosp'
	@echo 'printallinfomp    Synonym for: printbuildinfomp printruninfomp'
	@echo 'printcodeinfo     Print code directory git information'
	@echo ''
	@echo 'help              Prints this help screen'
	@echo ''
	@echo '----------------------------------------------------------'
	@echo 'OPTIONAL-FLAGS may be one of the following:'
	@echo '----------------------------------------------------------'
	@echo 'DEBUG=y           Compiles APCEMM with various debugging options'
	@echo 'BOUNDS=y          Compiles APCEMM with out-of-bounds error checks'
	@echo 'TRACEBACK=y       Compiles APCEMM with traceback error printout'
	@echo 'TIMERS=1          Compiles APCEMM with timers turned on'
<|MERGE_RESOLUTION|>--- conflicted
+++ resolved
@@ -35,11 +35,7 @@
 
 # Source code location
 ifndef CODE_DIR
-<<<<<<< HEAD
-  CODE_DIR     :=/net/d13/data/aa681/statistical_global_contrails/Simulations/C-APCEMM/Code.$(VERSION)
-=======
   CODE_DIR     :=$(HOME)/APCEMM/Code.$(VERSION)
->>>>>>> f5e314b3
 endif
 
 # Output log file destination (default is run directory)
