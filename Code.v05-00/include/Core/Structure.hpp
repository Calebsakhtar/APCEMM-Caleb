--- conflicted
+++ resolved
@@ -81,10 +81,7 @@
 
         void applyAmbient( const Vector_2Dui &mapIndices, \
                            const UInt iRing );
-<<<<<<< HEAD
-
-=======
->>>>>>> d4474826
+        
         void addEmission( const Emission &EI, const Aircraft &AC,            \
                           const Mesh &m,                                     \
                           bool halfRing,                                     \
@@ -92,7 +89,6 @@
                           AIM::Aerosol liqAer, AIM::Aerosol iceAer,          \
                           const RealDouble Soot_Den,                         \
                           const Meteorology &met, const RealDouble areaPlume );
-<<<<<<< HEAD
 
         Vector_1D getAmbient( ) const;
         Vector_1D getLiqSpecies() const;
@@ -104,15 +100,6 @@
         void getAerosolProp( RealDouble ( &radi )[4], \
                              RealDouble ( &area )[4], \
                              RealDouble &IWC,         \
-=======
-        std::vector<double> getAmbient( ) const;
-        std::vector<double> getLiqSpecies() const;
-        std::vector<std::vector<double> > getAerosol( ) const;
-        std::vector<double> getAerosolDens( ) const;
-        std::vector<double> getAerosolRadi( ) const;
-        std::vector<double> getAerosolArea( ) const;
-        void getAerosolProp( double ( &radi )[4], double ( &area )[4], double &IWC, \
->>>>>>> d4474826
                              const Vector_2D &weights ) const;
 
         int SpinUp( Vector_1D &amb_Value,       \
