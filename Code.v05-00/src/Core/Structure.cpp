/* ~~~~~~~~~~~~~~~~~~~~~~~~~~~~~~~~~~~~~~~~~~~~~~~~~~~~~~~~~~~~~~~~ */
/*                                                                  */
/*     Aircraft Plume Chemistry, Emission and Microphysics Model    */
/*                             (APCEMM)                             */
/*                                                                  */
/* Structure Program File                                           */
/*                                                                  */
/* Author               : Thibaud M. Fritz                          */
/* Time                 : 7/26/2018                                 */
/* File                 : Structure.cpp                             */
/*                                                                  */
/* ~~~~~~~~~~~~~~~~~~~~~~~~~~~~~~~~~~~~~~~~~~~~~~~~~~~~~~~~~~~~~~~~ */

#include "Core/Structure.hpp"

Solution::Solution( ) : \
        liquidAerosol( ), 
        solidAerosol( ),
        LA_Kernel( ), 
        PA_Kernel( ),
        nVariables( NSPEC ), 
        nAer( N_AER ), 
        size_x( NX ), 
        size_y( NY ),
        reducedSize( 0 )
{

    /* Constructor */

} /* End of Solution::Solution */

Solution::~Solution()
{

    /* Destructor */

} /* End of Solution::~Solution */

void Solution::Clear( Vector_2D& vector_2D )
{

    for ( UInt i = 0; i < vector_2D.size(); i++ ) {
        vector_2D[i].clear();
    }
    vector_2D.clear();

} /* End of Solution::Clear */

void Solution::SetShape( Vector_2D& vector_2D, \
                         const UInt n_x,       \
                         const UInt n_y,       \
                         const RealDouble value )
{

    Clear( vector_2D );

    /* Dimensions are transposed! */
    for ( UInt i = 0; i < n_y; i++ ) {
        vector_2D.push_back( Vector_1D( n_x, value ) );
    }

} /* End of Solution::SetShape */

void Solution::SetToValue( Vector_2D& vector_2D, \
                           const RealDouble value )
{

    for ( UInt i = 0; i < vector_2D.size(); i++ ) {
        for ( UInt j = 0; j < vector_2D[0].size(); j++ ) {
            vector_2D[i][j] = value;
        }
    }

} /* End of Solution::SetToValue */

void Solution::Print( const Vector_2D& vector_2D, \
                      const UInt i_max,           \
                      const UInt j_max ) const
{

    for ( UInt i = 0; i < i_max; i++ ) {
        for ( UInt j = 0; j < j_max; j++ ) {
            std::cout << vector_2D[i][j] << ", ";
        }
        std::cout << std::endl;
    }

} /* End of Solution::Print */

<<<<<<< HEAD
void Solution::Initialize( char const *fileName, const Input &input, \
                           const double airDens, const OptInput &inputOpt,  \
                           const Meteorology &met, const bool DBG )
=======
void Solution::Initialize( char const *fileName,      \
                           const Input &input,        \
                           const RealDouble airDens,  \
                           const Meteorology &met,    \
                           const OptInput &Input_Opt, \
                           const bool DBG )
>>>>>>> 94249c56
{

    Vector_1D amb_Value(nVariables, 0.0);
    Vector_2D aer_Value(nAer, Vector_1D(2, 0.0));
    std::ifstream file;


    /* Read input background conditions */
    file.open( fileName );

    if ( file.is_open() ) {
        std::string line;
        UInt i = 0;

        while ( ( std::getline( file, line ) ) && ( i < nVariables + nAer ) ) {
            if ( ( line.length() > 0 ) && ( line != "\r" ) && ( line != "\n" ) && ( line[0] != '#' ) ) {
                std::istringstream iss(line);
                if ( i < nVariables ) {
                    iss >> amb_Value[i];
                }
                else if ( ( i >= nVariables ) && ( i < nVariables + nAer ) ) {
                    iss >> aer_Value[i - nVariables][0];
                    std::getline( file, line );
                    std::istringstream iss(line);
                    iss >> aer_Value[i - nVariables][1];
                }
                i++;
            }
        }
        file.close();
    }
    else {
        std::string const currFunc("Structure::Initialize");
        std::cout << "ERROR: In " << currFunc << ": Can't read (" << fileName << ")" << std::endl;
        exit(-1);
    }

    SpinUp( amb_Value, input, airDens, \
            /* Time for which ambient file is valid in hr */ (const RealDouble) 8.0 );


    /* Enforce pre-defined values? *
     * Read input defined values for background concentrations */

    /* Split NOx as NO and NO2 using the current NO/NO2 ratio */

    /* Inputs are in ppb */

    if ( input.backgNOx() > 0.0E+00 ) {
        const RealDouble NONO2rat = amb_Value[ind_NO]/amb_Value[ind_NO2];
        /* NOx = NO + NO2 = NO2 * ( r + 1 )
         * NO2 = NOx / ( r + 1 );
         * NO  = NOx - NO2; */
        amb_Value[ind_NO2] = input.backgNOx() / ( NONO2rat + 1 );
        amb_Value[ind_NO]  = input.backgNOx() - amb_Value[ind_NO2];

        /* Convert to mixing ratio */
        amb_Value[ind_NO2] /= 1.0E+09;
        amb_Value[ind_NO]  /= 1.0E+09;
    }

    if ( input.backgHNO3() > 0.0E+00 ) {
        /* Convert from ppb to mixing ratio */
        amb_Value[ind_HNO3] = input.backgHNO3() / 1.0E+09;
    }

    if ( input.backgO3() > 0.0E+00 ) {
        /* Convert from ppb to mixing ratio */
        amb_Value[ind_O3] = input.backgO3() / 1.0E+09;
    }

    if ( input.backgCO() > 0.0E+00 ) {
        /* Convert from ppb to mixing ratio */
        amb_Value[ind_CO] = input.backgCO() / 1.0E+09;
    }

    if ( input.backgCH4() > 0.0E+00 ) {
        /* Convert from ppb to mixing ratio */
        amb_Value[ind_CH4] = input.backgCH4() / 1.0E+09;
    }

    if ( input.backgSO2() > 0.0E+00 ) {
        /* Convert from ppb to mixing ratio */
        amb_Value[ind_SO2] = input.backgSO2() / 1.0E+09;
    }


    /* Initialize and allocate space for species */

    UInt actualX = size_x;
    UInt actualY = size_y;

    if ( !Input_Opt.CHEMISTRY_CHEMISTRY ) {
        actualX = 1;
        actualY = 1;

        reducedSize = 1;
    }

    /* Gaseous species */
<<<<<<< HEAD
    if ( inputOpt.CHEMISTRY_CHEMISTRY ) {
    SetShape( CO2      , size_x , size_y, amb_Value[  0] * airDens );
    SetShape( PPN      , size_x , size_y, amb_Value[  1] * airDens );
    SetShape( BrNO2    , size_x , size_y, amb_Value[  2] * airDens );
    SetShape( IEPOX    , size_x , size_y, amb_Value[  3] * airDens );
    SetShape( PMNN     , size_x , size_y, amb_Value[  4] * airDens );
    SetShape( N2O      , size_x , size_y, amb_Value[  5] * airDens );
    SetShape( N        , size_x , size_y, amb_Value[  6] * airDens );
    SetShape( PAN      , size_x , size_y, amb_Value[  7] * airDens );
    SetShape( ALK4     , size_x , size_y, amb_Value[  8] * airDens );
    SetShape( MAP      , size_x , size_y, amb_Value[  9] * airDens );
    SetShape( MPN      , size_x , size_y, amb_Value[ 10] * airDens );
    SetShape( Cl2O2    , size_x , size_y, amb_Value[ 11] * airDens );
    SetShape( ETP      , size_x , size_y, amb_Value[ 12] * airDens );
    SetShape( HNO2     , size_x , size_y, amb_Value[ 13] * airDens );
    SetShape( C3H8     , size_x , size_y, amb_Value[ 14] * airDens );
    SetShape( RA3P     , size_x , size_y, amb_Value[ 15] * airDens );
    SetShape( RB3P     , size_x , size_y, amb_Value[ 16] * airDens );
    SetShape( OClO     , size_x , size_y, amb_Value[ 17] * airDens );
    SetShape( ClNO2    , size_x , size_y, amb_Value[ 18] * airDens );
    SetShape( ISOP     , size_x , size_y, amb_Value[ 19] * airDens );
    SetShape( HNO4     , size_x , size_y, amb_Value[ 20] * airDens );
    SetShape( MAOP     , size_x , size_y, amb_Value[ 21] * airDens );
    SetShape( MP       , size_x , size_y, amb_Value[ 22] * airDens );
    SetShape( ClOO     , size_x , size_y, amb_Value[ 23] * airDens );
    SetShape( RP       , size_x , size_y, amb_Value[ 24] * airDens );
    SetShape( BrCl     , size_x , size_y, amb_Value[ 25] * airDens );
    SetShape( PP       , size_x , size_y, amb_Value[ 26] * airDens );
    SetShape( PRPN     , size_x , size_y, amb_Value[ 27] * airDens );
    SetShape( SO4      , size_x , size_y, amb_Value[ 28] * airDens );
    SetShape( Br2      , size_x , size_y, amb_Value[ 29] * airDens );
    SetShape( ETHLN    , size_x , size_y, amb_Value[ 30] * airDens );
    SetShape( MVKN     , size_x , size_y, amb_Value[ 31] * airDens );
    SetShape( R4P      , size_x , size_y, amb_Value[ 32] * airDens );
    SetShape( C2H6     , size_x , size_y, amb_Value[ 33] * airDens );
    SetShape( RIP      , size_x , size_y, amb_Value[ 34] * airDens );
    SetShape( VRP      , size_x , size_y, amb_Value[ 35] * airDens );
    SetShape( ATOOH    , size_x , size_y, amb_Value[ 36] * airDens );
    SetShape( IAP      , size_x , size_y, amb_Value[ 37] * airDens );
    SetShape( DHMOB    , size_x , size_y, amb_Value[ 38] * airDens );
    SetShape( MOBA     , size_x , size_y, amb_Value[ 39] * airDens );
    SetShape( MRP      , size_x , size_y, amb_Value[ 40] * airDens );
    SetShape( N2O5     , size_x , size_y, amb_Value[ 41] * airDens );
    SetShape( ISNOHOO  , size_x , size_y, amb_Value[ 42] * airDens );
    SetShape( ISNP     , size_x , size_y, amb_Value[ 43] * airDens );
    SetShape( ISOPNB   , size_x , size_y, amb_Value[ 44] * airDens );
    SetShape( IEPOXOO  , size_x , size_y, amb_Value[ 45] * airDens );
    SetShape( MACRNO2  , size_x , size_y, amb_Value[ 46] * airDens );
    SetShape( ROH      , size_x , size_y, amb_Value[ 47] * airDens );
    SetShape( MOBAOO   , size_x , size_y, amb_Value[ 48] * airDens );
    SetShape( DIBOO    , size_x , size_y, amb_Value[ 49] * airDens );
    SetShape( PMN      , size_x , size_y, amb_Value[ 50] * airDens );
    SetShape( ISNOOB   , size_x , size_y, amb_Value[ 51] * airDens );
    SetShape( INPN     , size_x , size_y, amb_Value[ 52] * airDens );
    SetShape( H        , size_x , size_y, amb_Value[ 53] * airDens );
    SetShape( BrNO3    , size_x , size_y, amb_Value[ 54] * airDens );
    SetShape( PRPE     , size_x , size_y, amb_Value[ 55] * airDens );
    SetShape( MVKOO    , size_x , size_y, amb_Value[ 56] * airDens );
    SetShape( Cl2      , size_x , size_y, amb_Value[ 57] * airDens );
    SetShape( ISOPND   , size_x , size_y, amb_Value[ 58] * airDens );
    SetShape( HOBr     , size_x , size_y, amb_Value[ 59] * airDens );
    SetShape( A3O2     , size_x , size_y, amb_Value[ 60] * airDens );
    SetShape( PROPNN   , size_x , size_y, amb_Value[ 61] * airDens );
    SetShape( GLYX     , size_x , size_y, amb_Value[ 62] * airDens );
    SetShape( MAOPO2   , size_x , size_y, amb_Value[ 63] * airDens );
    SetShape( CH4      , size_x , size_y, amb_Value[ 64] * airDens );
    SetShape( GAOO     , size_x , size_y, amb_Value[ 65] * airDens );
    SetShape( B3O2     , size_x , size_y, amb_Value[ 66] * airDens );
    SetShape( ACET     , size_x , size_y, amb_Value[ 67] * airDens );
    SetShape( MACRN    , size_x , size_y, amb_Value[ 68] * airDens );
    SetShape( CH2OO    , size_x , size_y, amb_Value[ 69] * airDens );
    SetShape( MGLYOO   , size_x , size_y, amb_Value[ 70] * airDens );
    SetShape( VRO2     , size_x , size_y, amb_Value[ 71] * airDens );
    SetShape( MGLOO    , size_x , size_y, amb_Value[ 72] * airDens );
    SetShape( MACROO   , size_x , size_y, amb_Value[ 73] * airDens );
    SetShape( PO2      , size_x , size_y, amb_Value[ 74] * airDens );
    SetShape( CH3CHOO  , size_x , size_y, amb_Value[ 75] * airDens );
    SetShape( MAN2     , size_x , size_y, amb_Value[ 76] * airDens );
    SetShape( ISNOOA   , size_x , size_y, amb_Value[ 77] * airDens );
    SetShape( H2O2     , size_x , size_y, amb_Value[ 78] * airDens );
    SetShape( PRN1     , size_x , size_y, amb_Value[ 79] * airDens );
    SetShape( ETO2     , size_x , size_y, amb_Value[ 80] * airDens );
    SetShape( KO2      , size_x , size_y, amb_Value[ 81] * airDens );
    SetShape( RCO3     , size_x , size_y, amb_Value[ 82] * airDens );
    SetShape( HC5OO    , size_x , size_y, amb_Value[ 83] * airDens );
    SetShape( GLYC     , size_x , size_y, amb_Value[ 84] * airDens );
    SetShape( ClNO3    , size_x , size_y, amb_Value[ 85] * airDens );
    SetShape( RIO2     , size_x , size_y, amb_Value[ 86] * airDens );
    SetShape( R4N1     , size_x , size_y, amb_Value[ 87] * airDens );
    SetShape( HOCl     , size_x , size_y, amb_Value[ 88] * airDens );
    SetShape( ATO2     , size_x , size_y, amb_Value[ 89] * airDens );
    SetShape( HNO3     , size_x , size_y, amb_Value[ 90] * airDens );
    SetShape( ISN1     , size_x , size_y, amb_Value[ 91] * airDens );
    SetShape( MAO3     , size_x , size_y, amb_Value[ 92] * airDens );
    SetShape( MRO2     , size_x , size_y, amb_Value[ 93] * airDens );
    SetShape( INO2     , size_x , size_y, amb_Value[ 94] * airDens );
    SetShape( HAC      , size_x , size_y, amb_Value[ 95] * airDens );
    SetShape( HC5      , size_x , size_y, amb_Value[ 96] * airDens );
    SetShape( MGLY     , size_x , size_y, amb_Value[ 97] * airDens );
    SetShape( ISOPNBO2 , size_x , size_y, amb_Value[ 98] * airDens );
    SetShape( ISOPNDO2 , size_x , size_y, amb_Value[ 99] * airDens );
    SetShape( R4O2     , size_x , size_y, amb_Value[100] * airDens );
    SetShape( R4N2     , size_x , size_y, amb_Value[101] * airDens );
    SetShape( BrO      , size_x , size_y, amb_Value[102] * airDens );
    SetShape( RCHO     , size_x , size_y, amb_Value[103] * airDens );
    SetShape( MEK      , size_x , size_y, amb_Value[104] * airDens );
    SetShape( ClO      , size_x , size_y, amb_Value[105] * airDens );
    SetShape( MACR     , size_x , size_y, amb_Value[106] * airDens );
    SetShape( SO2      , size_x , size_y, amb_Value[107] * airDens );
    SetShape( MVK      , size_x , size_y, amb_Value[108] * airDens );
    SetShape( ALD2     , size_x , size_y, amb_Value[109] * airDens );
    SetShape( MCO3     , size_x , size_y, amb_Value[110] * airDens );
    SetShape( CH2O     , size_x , size_y, amb_Value[111] * airDens );
    SetShape( H2O      , size_x , size_y, amb_Value[112] * airDens );
    SetShape( Br       , size_x , size_y, amb_Value[113] * airDens );
    SetShape( NO       , size_x , size_y, amb_Value[114] * airDens );
    SetShape( NO3      , size_x , size_y, amb_Value[115] * airDens );
    SetShape( Cl       , size_x , size_y, amb_Value[116] * airDens );
    SetShape( O        , size_x , size_y, amb_Value[117] * airDens );
    SetShape( O1D      , size_x , size_y, amb_Value[118] * airDens );
    SetShape( O3       , size_x , size_y, amb_Value[119] * airDens );
    SetShape( HO2      , size_x , size_y, amb_Value[120] * airDens );
    SetShape( NO2      , size_x , size_y, amb_Value[121] * airDens );
    SetShape( OH       , size_x , size_y, amb_Value[122] * airDens );
    SetShape( HBr      , size_x , size_y, amb_Value[123] * airDens );
    SetShape( HCl      , size_x , size_y, amb_Value[124] * airDens );
    SetShape( CO       , size_x , size_y, amb_Value[125] * airDens );
    SetShape( MO2      , size_x , size_y, amb_Value[126] * airDens );
    SetShape( ACTA     , size_x , size_y, amb_Value[127] * airDens );
    SetShape( EOH      , size_x , size_y, amb_Value[128] * airDens );
    SetShape( H2       , size_x , size_y, amb_Value[129] * airDens );
    SetShape( HCOOH    , size_x , size_y, amb_Value[130] * airDens );
    SetShape( MOH      , size_x , size_y, amb_Value[131] * airDens );
    SetShape( N2       , size_x , size_y, amb_Value[132] * airDens );
    SetShape( O2       , size_x , size_y, amb_Value[133] * airDens );
    SetShape( RCOOH    , size_x , size_y, amb_Value[134] * airDens );
    SetShape( NIT  , size_x, size_y, (double) 0.0 );
    SetShape( NAT  , size_x, size_y, (double) 0.0 );
    } else {
    SetShape( CO2      , 1 , 1, amb_Value[  0] * airDens );
    SetShape( PPN      , 1 , 1, amb_Value[  1] * airDens );
    SetShape( BrNO2    , 1 , 1, amb_Value[  2] * airDens );
    SetShape( IEPOX    , 1 , 1, amb_Value[  3] * airDens );
    SetShape( PMNN     , 1 , 1, amb_Value[  4] * airDens );
    SetShape( N2O      , 1 , 1, amb_Value[  5] * airDens );
    SetShape( N        , 1 , 1, amb_Value[  6] * airDens );
    SetShape( PAN      , 1 , 1, amb_Value[  7] * airDens );
    SetShape( ALK4     , 1 , 1, amb_Value[  8] * airDens );
    SetShape( MAP      , 1 , 1, amb_Value[  9] * airDens );
    SetShape( MPN      , 1 , 1, amb_Value[ 10] * airDens );
    SetShape( Cl2O2    , 1 , 1, amb_Value[ 11] * airDens );
    SetShape( ETP      , 1 , 1, amb_Value[ 12] * airDens );
    SetShape( HNO2     , 1 , 1, amb_Value[ 13] * airDens );
    SetShape( C3H8     , 1 , 1, amb_Value[ 14] * airDens );
    SetShape( RA3P     , 1 , 1, amb_Value[ 15] * airDens );
    SetShape( RB3P     , 1 , 1, amb_Value[ 16] * airDens );
    SetShape( OClO     , 1 , 1, amb_Value[ 17] * airDens );
    SetShape( ClNO2    , 1 , 1, amb_Value[ 18] * airDens );
    SetShape( ISOP     , 1 , 1, amb_Value[ 19] * airDens );
    SetShape( HNO4     , 1 , 1, amb_Value[ 20] * airDens );
    SetShape( MAOP     , 1 , 1, amb_Value[ 21] * airDens );
    SetShape( MP       , 1 , 1, amb_Value[ 22] * airDens );
    SetShape( ClOO     , 1 , 1, amb_Value[ 23] * airDens );
    SetShape( RP       , 1 , 1, amb_Value[ 24] * airDens );
    SetShape( BrCl     , 1 , 1, amb_Value[ 25] * airDens );
    SetShape( PP       , 1 , 1, amb_Value[ 26] * airDens );
    SetShape( PRPN     , 1 , 1, amb_Value[ 27] * airDens );
    SetShape( SO4      , 1 , 1, amb_Value[ 28] * airDens );
    SetShape( Br2      , 1 , 1, amb_Value[ 29] * airDens );
    SetShape( ETHLN    , 1 , 1, amb_Value[ 30] * airDens );
    SetShape( MVKN     , 1 , 1, amb_Value[ 31] * airDens );
    SetShape( R4P      , 1 , 1, amb_Value[ 32] * airDens );
    SetShape( C2H6     , 1 , 1, amb_Value[ 33] * airDens );
    SetShape( RIP      , 1 , 1, amb_Value[ 34] * airDens );
    SetShape( VRP      , 1 , 1, amb_Value[ 35] * airDens );
    SetShape( ATOOH    , 1 , 1, amb_Value[ 36] * airDens );
    SetShape( IAP      , 1 , 1, amb_Value[ 37] * airDens );
    SetShape( DHMOB    , 1 , 1, amb_Value[ 38] * airDens );
    SetShape( MOBA     , 1 , 1, amb_Value[ 39] * airDens );
    SetShape( MRP      , 1 , 1, amb_Value[ 40] * airDens );
    SetShape( N2O5     , 1 , 1, amb_Value[ 41] * airDens );
    SetShape( ISNOHOO  , 1 , 1, amb_Value[ 42] * airDens );
    SetShape( ISNP     , 1 , 1, amb_Value[ 43] * airDens );
    SetShape( ISOPNB   , 1 , 1, amb_Value[ 44] * airDens );
    SetShape( IEPOXOO  , 1 , 1, amb_Value[ 45] * airDens );
    SetShape( MACRNO2  , 1 , 1, amb_Value[ 46] * airDens );
    SetShape( ROH      , 1 , 1, amb_Value[ 47] * airDens );
    SetShape( MOBAOO   , 1 , 1, amb_Value[ 48] * airDens );
    SetShape( DIBOO    , 1 , 1, amb_Value[ 49] * airDens );
    SetShape( PMN      , 1 , 1, amb_Value[ 50] * airDens );
    SetShape( ISNOOB   , 1 , 1, amb_Value[ 51] * airDens );
    SetShape( INPN     , 1 , 1, amb_Value[ 52] * airDens );
    SetShape( H        , 1 , 1, amb_Value[ 53] * airDens );
    SetShape( BrNO3    , 1 , 1, amb_Value[ 54] * airDens );
    SetShape( PRPE     , 1 , 1, amb_Value[ 55] * airDens );
    SetShape( MVKOO    , 1 , 1, amb_Value[ 56] * airDens );
    SetShape( Cl2      , 1 , 1, amb_Value[ 57] * airDens );
    SetShape( ISOPND   , 1 , 1, amb_Value[ 58] * airDens );
    SetShape( HOBr     , 1 , 1, amb_Value[ 59] * airDens );
    SetShape( A3O2     , 1 , 1, amb_Value[ 60] * airDens );
    SetShape( PROPNN   , 1 , 1, amb_Value[ 61] * airDens );
    SetShape( GLYX     , 1 , 1, amb_Value[ 62] * airDens );
    SetShape( MAOPO2   , 1 , 1, amb_Value[ 63] * airDens );
    SetShape( CH4      , 1 , 1, amb_Value[ 64] * airDens );
    SetShape( GAOO     , 1 , 1, amb_Value[ 65] * airDens );
    SetShape( B3O2     , 1 , 1, amb_Value[ 66] * airDens );
    SetShape( ACET     , 1 , 1, amb_Value[ 67] * airDens );
    SetShape( MACRN    , 1 , 1, amb_Value[ 68] * airDens );
    SetShape( CH2OO    , 1 , 1, amb_Value[ 69] * airDens );
    SetShape( MGLYOO   , 1 , 1, amb_Value[ 70] * airDens );
    SetShape( VRO2     , 1 , 1, amb_Value[ 71] * airDens );
    SetShape( MGLOO    , 1 , 1, amb_Value[ 72] * airDens );
    SetShape( MACROO   , 1 , 1, amb_Value[ 73] * airDens );
    SetShape( PO2      , 1 , 1, amb_Value[ 74] * airDens );
    SetShape( CH3CHOO  , 1 , 1, amb_Value[ 75] * airDens );
    SetShape( MAN2     , 1 , 1, amb_Value[ 76] * airDens );
    SetShape( ISNOOA   , 1 , 1, amb_Value[ 77] * airDens );
    SetShape( H2O2     , 1 , 1, amb_Value[ 78] * airDens );
    SetShape( PRN1     , 1 , 1, amb_Value[ 79] * airDens );
    SetShape( ETO2     , 1 , 1, amb_Value[ 80] * airDens );
    SetShape( KO2      , 1 , 1, amb_Value[ 81] * airDens );
    SetShape( RCO3     , 1 , 1, amb_Value[ 82] * airDens );
    SetShape( HC5OO    , 1 , 1, amb_Value[ 83] * airDens );
    SetShape( GLYC     , 1 , 1, amb_Value[ 84] * airDens );
    SetShape( ClNO3    , 1 , 1, amb_Value[ 85] * airDens );
    SetShape( RIO2     , 1 , 1, amb_Value[ 86] * airDens );
    SetShape( R4N1     , 1 , 1, amb_Value[ 87] * airDens );
    SetShape( HOCl     , 1 , 1, amb_Value[ 88] * airDens );
    SetShape( ATO2     , 1 , 1, amb_Value[ 89] * airDens );
    SetShape( HNO3     , 1 , 1, amb_Value[ 90] * airDens );
    SetShape( ISN1     , 1 , 1, amb_Value[ 91] * airDens );
    SetShape( MAO3     , 1 , 1, amb_Value[ 92] * airDens );
    SetShape( MRO2     , 1 , 1, amb_Value[ 93] * airDens );
    SetShape( INO2     , 1 , 1, amb_Value[ 94] * airDens );
    SetShape( HAC      , 1 , 1, amb_Value[ 95] * airDens );
    SetShape( HC5      , 1 , 1, amb_Value[ 96] * airDens );
    SetShape( MGLY     , 1 , 1, amb_Value[ 97] * airDens );
    SetShape( ISOPNBO2 , 1 , 1, amb_Value[ 98] * airDens );
    SetShape( ISOPNDO2 , 1 , 1, amb_Value[ 99] * airDens );
    SetShape( R4O2     , 1 , 1, amb_Value[100] * airDens );
    SetShape( R4N2     , 1 , 1, amb_Value[101] * airDens );
    SetShape( BrO      , 1 , 1, amb_Value[102] * airDens );
    SetShape( RCHO     , 1 , 1, amb_Value[103] * airDens );
    SetShape( MEK      , 1 , 1, amb_Value[104] * airDens );
    SetShape( ClO      , 1 , 1, amb_Value[105] * airDens );
    SetShape( MACR     , 1 , 1, amb_Value[106] * airDens );
    SetShape( SO2      , 1 , 1, amb_Value[107] * airDens );
    SetShape( MVK      , 1 , 1, amb_Value[108] * airDens );
    SetShape( ALD2     , 1 , 1, amb_Value[109] * airDens );
    SetShape( MCO3     , 1 , 1, amb_Value[110] * airDens );
    SetShape( CH2O     , 1 , 1, amb_Value[111] * airDens );
    SetShape( H2O      , size_x , size_y, amb_Value[112] * airDens );
    SetShape( Br       , 1 , 1, amb_Value[113] * airDens );
    SetShape( NO       , 1 , 1, amb_Value[114] * airDens );
    SetShape( NO3      , 1 , 1, amb_Value[115] * airDens );
    SetShape( Cl       , 1 , 1, amb_Value[116] * airDens );
    SetShape( O        , 1 , 1, amb_Value[117] * airDens );
    SetShape( O1D      , 1 , 1, amb_Value[118] * airDens );
    SetShape( O3       , 1 , 1, amb_Value[119] * airDens );
    SetShape( HO2      , 1 , 1, amb_Value[120] * airDens );
    SetShape( NO2      , 1 , 1, amb_Value[121] * airDens );
    SetShape( OH       , 1 , 1, amb_Value[122] * airDens );
    SetShape( HBr      , 1 , 1, amb_Value[123] * airDens );
    SetShape( HCl      , 1 , 1, amb_Value[124] * airDens );
    SetShape( CO       , 1 , 1, amb_Value[125] * airDens );
    SetShape( MO2      , 1 , 1, amb_Value[126] * airDens );
    SetShape( ACTA     , 1 , 1, amb_Value[127] * airDens );
    SetShape( EOH      , 1 , 1, amb_Value[128] * airDens );
    SetShape( H2       , 1 , 1, amb_Value[129] * airDens );
    SetShape( HCOOH    , 1 , 1, amb_Value[130] * airDens );
    SetShape( MOH      , 1 , 1, amb_Value[131] * airDens );
    SetShape( N2       , 1 , 1, amb_Value[132] * airDens );
    SetShape( O2       , 1 , 1, amb_Value[133] * airDens );
    SetShape( RCOOH    , 1 , 1, amb_Value[134] * airDens );
    SetShape( NIT      , 1 , 1, (double) 0.0 );
    SetShape( NAT      , 1 , 1, (double) 0.0 );

    }

    if ( inputOpt.MET_LOADMET && inputOpt.MET_LOADH2O ) {
=======
    SetShape( H2O      , size_x  , size_y  , amb_Value[112] * airDens );


    SetShape( CO2      , actualX , actualY , amb_Value[  0] * airDens );
    SetShape( PPN      , actualX , actualY , amb_Value[  1] * airDens );
    SetShape( BrNO2    , actualX , actualY , amb_Value[  2] * airDens );
    SetShape( IEPOX    , actualX , actualY , amb_Value[  3] * airDens );
    SetShape( PMNN     , actualX , actualY , amb_Value[  4] * airDens );
    SetShape( N2O      , actualX , actualY , amb_Value[  5] * airDens );
    SetShape( N        , actualX , actualY , amb_Value[  6] * airDens );
    SetShape( PAN      , actualX , actualY , amb_Value[  7] * airDens );
    SetShape( ALK4     , actualX , actualY , amb_Value[  8] * airDens );
    SetShape( MAP      , actualX , actualY , amb_Value[  9] * airDens );
    SetShape( MPN      , actualX , actualY , amb_Value[ 10] * airDens );
    SetShape( Cl2O2    , actualX , actualY , amb_Value[ 11] * airDens );
    SetShape( ETP      , actualX , actualY , amb_Value[ 12] * airDens );
    SetShape( HNO2     , actualX , actualY , amb_Value[ 13] * airDens );
    SetShape( C3H8     , actualX , actualY , amb_Value[ 14] * airDens );
    SetShape( RA3P     , actualX , actualY , amb_Value[ 15] * airDens );
    SetShape( RB3P     , actualX , actualY , amb_Value[ 16] * airDens );
    SetShape( OClO     , actualX , actualY , amb_Value[ 17] * airDens );
    SetShape( ClNO2    , actualX , actualY , amb_Value[ 18] * airDens );
    SetShape( ISOP     , actualX , actualY , amb_Value[ 19] * airDens );
    SetShape( HNO4     , actualX , actualY , amb_Value[ 20] * airDens );
    SetShape( MAOP     , actualX , actualY , amb_Value[ 21] * airDens );
    SetShape( MP       , actualX , actualY , amb_Value[ 22] * airDens );
    SetShape( ClOO     , actualX , actualY , amb_Value[ 23] * airDens );
    SetShape( RP       , actualX , actualY , amb_Value[ 24] * airDens );
    SetShape( BrCl     , actualX , actualY , amb_Value[ 25] * airDens );
    SetShape( PP       , actualX , actualY , amb_Value[ 26] * airDens );
    SetShape( PRPN     , actualX , actualY , amb_Value[ 27] * airDens );
    SetShape( SO4      , actualX , actualY , amb_Value[ 28] * airDens );
    SetShape( Br2      , actualX , actualY , amb_Value[ 29] * airDens );
    SetShape( ETHLN    , actualX , actualY , amb_Value[ 30] * airDens );
    SetShape( MVKN     , actualX , actualY , amb_Value[ 31] * airDens );
    SetShape( R4P      , actualX , actualY , amb_Value[ 32] * airDens );
    SetShape( C2H6     , actualX , actualY , amb_Value[ 33] * airDens );
    SetShape( RIP      , actualX , actualY , amb_Value[ 34] * airDens );
    SetShape( VRP      , actualX , actualY , amb_Value[ 35] * airDens );
    SetShape( ATOOH    , actualX , actualY , amb_Value[ 36] * airDens );
    SetShape( IAP      , actualX , actualY , amb_Value[ 37] * airDens );
    SetShape( DHMOB    , actualX , actualY , amb_Value[ 38] * airDens );
    SetShape( MOBA     , actualX , actualY , amb_Value[ 39] * airDens );
    SetShape( MRP      , actualX , actualY , amb_Value[ 40] * airDens );
    SetShape( N2O5     , actualX , actualY , amb_Value[ 41] * airDens );
    SetShape( ISNOHOO  , actualX , actualY , amb_Value[ 42] * airDens );
    SetShape( ISNP     , actualX , actualY , amb_Value[ 43] * airDens );
    SetShape( ISOPNB   , actualX , actualY , amb_Value[ 44] * airDens );
    SetShape( IEPOXOO  , actualX , actualY , amb_Value[ 45] * airDens );
    SetShape( MACRNO2  , actualX , actualY , amb_Value[ 46] * airDens );
    SetShape( ROH      , actualX , actualY , amb_Value[ 47] * airDens );
    SetShape( MOBAOO   , actualX , actualY , amb_Value[ 48] * airDens );
    SetShape( DIBOO    , actualX , actualY , amb_Value[ 49] * airDens );
    SetShape( PMN      , actualX , actualY , amb_Value[ 50] * airDens );
    SetShape( ISNOOB   , actualX , actualY , amb_Value[ 51] * airDens );
    SetShape( INPN     , actualX , actualY , amb_Value[ 52] * airDens );
    SetShape( H        , actualX , actualY , amb_Value[ 53] * airDens );
    SetShape( BrNO3    , actualX , actualY , amb_Value[ 54] * airDens );
    SetShape( PRPE     , actualX , actualY , amb_Value[ 55] * airDens );
    SetShape( MVKOO    , actualX , actualY , amb_Value[ 56] * airDens );
    SetShape( Cl2      , actualX , actualY , amb_Value[ 57] * airDens );
    SetShape( ISOPND   , actualX , actualY , amb_Value[ 58] * airDens );
    SetShape( HOBr     , actualX , actualY , amb_Value[ 59] * airDens );
    SetShape( A3O2     , actualX , actualY , amb_Value[ 60] * airDens );
    SetShape( PROPNN   , actualX , actualY , amb_Value[ 61] * airDens );
    SetShape( GLYX     , actualX , actualY , amb_Value[ 62] * airDens );
    SetShape( MAOPO2   , actualX , actualY , amb_Value[ 63] * airDens );
    SetShape( CH4      , actualX , actualY , amb_Value[ 64] * airDens );
    SetShape( GAOO     , actualX , actualY , amb_Value[ 65] * airDens );
    SetShape( B3O2     , actualX , actualY , amb_Value[ 66] * airDens );
    SetShape( ACET     , actualX , actualY , amb_Value[ 67] * airDens );
    SetShape( MACRN    , actualX , actualY , amb_Value[ 68] * airDens );
    SetShape( CH2OO    , actualX , actualY , amb_Value[ 69] * airDens );
    SetShape( MGLYOO   , actualX , actualY , amb_Value[ 70] * airDens );
    SetShape( VRO2     , actualX , actualY , amb_Value[ 71] * airDens );
    SetShape( MGLOO    , actualX , actualY , amb_Value[ 72] * airDens );
    SetShape( MACROO   , actualX , actualY , amb_Value[ 73] * airDens );
    SetShape( PO2      , actualX , actualY , amb_Value[ 74] * airDens );
    SetShape( CH3CHOO  , actualX , actualY , amb_Value[ 75] * airDens );
    SetShape( MAN2     , actualX , actualY , amb_Value[ 76] * airDens );
    SetShape( ISNOOA   , actualX , actualY , amb_Value[ 77] * airDens );
    SetShape( H2O2     , actualX , actualY , amb_Value[ 78] * airDens );
    SetShape( PRN1     , actualX , actualY , amb_Value[ 79] * airDens );
    SetShape( ETO2     , actualX , actualY , amb_Value[ 80] * airDens );
    SetShape( KO2      , actualX , actualY , amb_Value[ 81] * airDens );
    SetShape( RCO3     , actualX , actualY , amb_Value[ 82] * airDens );
    SetShape( HC5OO    , actualX , actualY , amb_Value[ 83] * airDens );
    SetShape( GLYC     , actualX , actualY , amb_Value[ 84] * airDens );
    SetShape( ClNO3    , actualX , actualY , amb_Value[ 85] * airDens );
    SetShape( RIO2     , actualX , actualY , amb_Value[ 86] * airDens );
    SetShape( R4N1     , actualX , actualY , amb_Value[ 87] * airDens );
    SetShape( HOCl     , actualX , actualY , amb_Value[ 88] * airDens );
    SetShape( ATO2     , actualX , actualY , amb_Value[ 89] * airDens );
    SetShape( HNO3     , actualX , actualY , amb_Value[ 90] * airDens );
    SetShape( ISN1     , actualX , actualY , amb_Value[ 91] * airDens );
    SetShape( MAO3     , actualX , actualY , amb_Value[ 92] * airDens );
    SetShape( MRO2     , actualX , actualY , amb_Value[ 93] * airDens );
    SetShape( INO2     , actualX , actualY , amb_Value[ 94] * airDens );
    SetShape( HAC      , actualX , actualY , amb_Value[ 95] * airDens );
    SetShape( HC5      , actualX , actualY , amb_Value[ 96] * airDens );
    SetShape( MGLY     , actualX , actualY , amb_Value[ 97] * airDens );
    SetShape( ISOPNBO2 , actualX , actualY , amb_Value[ 98] * airDens );
    SetShape( ISOPNDO2 , actualX , actualY , amb_Value[ 99] * airDens );
    SetShape( R4O2     , actualX , actualY , amb_Value[100] * airDens );
    SetShape( R4N2     , actualX , actualY , amb_Value[101] * airDens );
    SetShape( BrO      , actualX , actualY , amb_Value[102] * airDens );
    SetShape( RCHO     , actualX , actualY , amb_Value[103] * airDens );
    SetShape( MEK      , actualX , actualY , amb_Value[104] * airDens );
    SetShape( ClO      , actualX , actualY , amb_Value[105] * airDens );
    SetShape( MACR     , actualX , actualY , amb_Value[106] * airDens );
    SetShape( SO2      , actualX , actualY , amb_Value[107] * airDens );
    SetShape( MVK      , actualX , actualY , amb_Value[108] * airDens );
    SetShape( ALD2     , actualX , actualY , amb_Value[109] * airDens );
    SetShape( MCO3     , actualX , actualY , amb_Value[110] * airDens );
    SetShape( CH2O     , actualX , actualY , amb_Value[111] * airDens );
    SetShape( Br       , actualX , actualY , amb_Value[113] * airDens );
    SetShape( NO       , actualX , actualY , amb_Value[114] * airDens );
    SetShape( NO3      , actualX , actualY , amb_Value[115] * airDens );
    SetShape( Cl       , actualX , actualY , amb_Value[116] * airDens );
    SetShape( O        , actualX , actualY , amb_Value[117] * airDens );
    SetShape( O1D      , actualX , actualY , amb_Value[118] * airDens );
    SetShape( O3       , actualX , actualY , amb_Value[119] * airDens );
    SetShape( HO2      , actualX , actualY , amb_Value[120] * airDens );
    SetShape( NO2      , actualX , actualY , amb_Value[121] * airDens );
    SetShape( OH       , actualX , actualY , amb_Value[122] * airDens );
    SetShape( HBr      , actualX , actualY , amb_Value[123] * airDens );
    SetShape( HCl      , actualX , actualY , amb_Value[124] * airDens );
    SetShape( CO       , actualX , actualY , amb_Value[125] * airDens );
    SetShape( MO2      , actualX , actualY , amb_Value[126] * airDens );
    SetShape( ACTA     , actualX , actualY , amb_Value[127] * airDens );
    SetShape( EOH      , actualX , actualY , amb_Value[128] * airDens );
    SetShape( H2       , actualX , actualY , amb_Value[129] * airDens );
    SetShape( HCOOH    , actualX , actualY , amb_Value[130] * airDens );
    SetShape( MOH      , actualX , actualY , amb_Value[131] * airDens );
    SetShape( N2       , actualX , actualY , amb_Value[132] * airDens );
    SetShape( O2       , actualX , actualY , amb_Value[133] * airDens );
    SetShape( RCOOH    , actualX , actualY , amb_Value[134] * airDens );

    /* Solid-liquid species */
    SetShape( NIT      , actualX , actualY , (RealDouble) 0.0E+00     );
    SetShape( NAT      , actualX , actualY , (RealDouble) 0.0E+00     );
    SetShape( SO4L     , actualX , actualY , (RealDouble) 0.0E+00     );
    SetShape( H2OL     , size_x  , size_y  , (RealDouble) 0.0E+00     );
    SetShape( H2OS     , size_x  , size_y  , (RealDouble) 0.0E+00     );
    SetShape( HNO3L    , actualX , actualY , (RealDouble) 0.0E+00     );
    SetShape( HNO3S    , actualX , actualY , (RealDouble) 0.0E+00     );
    SetShape( HClL     , actualX , actualY , (RealDouble) 0.0E+00     );
    SetShape( HOClL    , actualX , actualY , (RealDouble) 0.0E+00     );
    SetShape( HBrL     , actualX , actualY , (RealDouble) 0.0E+00     );
    SetShape( HOBrL    , actualX , actualY , (RealDouble) 0.0E+00     );

    /* Tracers */
    SetShape( SO4T     , actualX , actualY , amb_Value[ 28] * airDens );


    if ( Input_Opt.MET_LOADMET ) {
>>>>>>> 94249c56
        /* Use meteorological input? */
        H2O = met.H2O_;
    } else {
        /* Else use user-defined H2O profile */
<<<<<<< HEAD
        RealDouble xH2Oval = input.relHumidity_w() / ((double) 100.0) * physFunc::pSat_H2Ol( input.temperature_K() ) / ( (double) 101325.0 );
        /* RealDouble H2Oval = (input.relHumidity_w()/((double) 100.0) * \
                          physFunc::pSat_H2Ol( input.temperature_K() ) / ( physConst::kB * input.temperature_K() )) / 1.00E+06; */
        for ( unsigned int i = 0; i < size_x; i++ ) {
            for ( unsigned int j = 0; j < size_y; j++ ) {
                /* H2O[j][i] = H2Oval; */
                H2O[j][i] = xH2Oval * ( (double) 101325.0 ) / ( 1.00E+06 * physConst::kB * met.temp_[j][i] );
=======
        RealDouble H2Oval = (input.relHumidity_w()/((RealDouble) 100.0) * \
                          physFunc::pSat_H2Ol( input.temperature_K() ) / ( physConst::kB * input.temperature_K() )) / 1.00E+06;
        for ( UInt i = 0; i < size_x; i++ ) {
            for ( UInt j = 0; j < size_y; j++ ) {
                H2O[j][i] = H2Oval;
>>>>>>> 94249c56
                /* RH_w = x_H2O * P / Psat_H2Ol(T) = [H2O](#/cm3) * 1E6 * kB * T / Psat_H2Ol(T) */
            }
        }
    }
<<<<<<< HEAD
    std::vector<double> stratData{ SO4[0][0], HNO3[0][0], HCl[0][0], HOCl[0][0], HBr[0][0], HOBr[0][0],
                                   H2O[0][0], ClNO3[0][0], BrNO3[0][0], NIT[0][0], NAT[0][0] };
   
=======

    Vector_1D stratData{ SO4[0][0], HNO3[0][0], HCl[0][0], HOCl[0][0],  \
                         HBr[0][0], HOBr[0][0], H2O[0][0], ClNO3[0][0], \
                         BrNO3[0][0], NIT[0][0], NAT[0][0] };

>>>>>>> 94249c56
    KHETI_SLA.assign( 11, 0.0 );
    AERFRAC.assign( 7, 0.0 );
    SOLIDFRAC.assign( 7, 0.0 );

    Vector_1D RAD, RHO, KG, NDENS, SAD;
    RAD.assign( 2, 0.0 );
    RHO.assign( 2, 0.0 );
    KG.assign( 2, 0.0 );
    NDENS.assign( 2, 0.0 );
    SAD.assign( 2, 0.0 );

    STATE_PSC = STRAT_AER( input.temperature_K(), input.pressure_Pa(), airDens,  \
                           input.latitude_deg(), stratData,                      \
                           (2.0*XLIM)*(YLIM_UP+YLIM_DOWN), KHETI_SLA, SOLIDFRAC, \
                           AERFRAC, RAD, RHO, KG, NDENS, SAD, DBG );

    /* Liquid/solid species */
    SetToValue( SO4L, (RealDouble) AERFRAC[0]                          * stratData[0] );
    SetToValue( SO4 , (RealDouble) ( 1.0 - AERFRAC[0] )                * stratData[0] );

    AERFRAC[6] = 0.0E+00;
    SOLIDFRAC[6] = 0.0E+00;
    SetToValue( H2OL , (RealDouble) AERFRAC[6]                          * stratData[6] );
    SetToValue( H2OS , (RealDouble) SOLIDFRAC[6]                        * stratData[6] );
    /* Do not overwrite H2O!! */
//    SetToValue( H2O  , (RealDouble) ( 1.0 - AERFRAC[6] - SOLIDFRAC[6] ) * stratData[6] );

    SetToValue( HNO3L, (RealDouble) AERFRAC[1]                          * stratData[1] );
    SetToValue( HNO3S, (RealDouble) SOLIDFRAC[1]                        * stratData[1] );
    SetToValue( HNO3 , (RealDouble) ( 1.0 - AERFRAC[1] - SOLIDFRAC[1] ) * stratData[1] );

    SetToValue( HClL , (RealDouble) AERFRAC[2]                          * stratData[2] );
    SetToValue( HCl  , (RealDouble) ( 1.0 - AERFRAC[2] )                * stratData[2] );

    SetToValue( HOClL, (RealDouble) AERFRAC[3]                          * stratData[3] );
    SetToValue( HOCl , (RealDouble) ( 1.0 - AERFRAC[3] )                * stratData[3] );

    SetToValue( HBrL , (RealDouble) AERFRAC[4]                          * stratData[4] );
    SetToValue( HBr  , (RealDouble) ( 1.0 - AERFRAC[4] )                * stratData[4] );

    SetToValue( HOBrL, (RealDouble) AERFRAC[5]                          * stratData[5] );
    SetToValue( HOBr , (RealDouble) ( 1.0 - AERFRAC[5] )                * stratData[5] );

    SetToValue( NIT  , (RealDouble) stratData[ 9] );
    SetToValue( NAT  , (RealDouble) stratData[10] );


    /* Aerosols */
    /* Assume that soot particles are monodisperse */
    SetShape( sootDens , size_x, size_y, (RealDouble) aer_Value[  0][0] );
    SetShape( sootRadi , size_x, size_y, (RealDouble) aer_Value[  0][1] );
    SetShape( sootArea , size_x, size_y, (RealDouble) 4.0 / RealDouble(3.0) * physConst::PI * aer_Value[  0][0] * aer_Value[  0][1] * aer_Value[  0][1] * aer_Value[  0][1] );


    nBin_LA = std::floor( 1 + log( pow( (LA_R_HIG/LA_R_LOW), 3.0 ) ) / log( LA_VRAT ) );

    if ( DBG ) {
        std::cout << "\n DEBUG : LA_R_LOW  = " << LA_R_LOW * 1.00E+09 << " [nm]\n";
        std::cout << " DEBUG : LA_R_HIG  = "   << LA_R_HIG * 1.00E+09 << " [nm]\n";
        std::cout << " DEBUG : LA_VRAT   = "   << LA_VRAT             << " [-]\n";
        std::cout << " DEBUG : nBin_LA   = "   << nBin_LA             << "\n";
        std::cout << " DEBUG : NDENS     = "   << NDENS[1] * 1.00E-06 << " [#/cm^3]\n";
        std::cout << " DEBUG : REFF      = "   << RAD[1] * 1.00E+06   << " [mum]\n";
    }

    Vector_1D LA_rE( nBin_LA + 1, 0.0 ); /* Bin edges in m */
    Vector_1D LA_rJ( nBin_LA    , 0.0 ); /* Bin center radius in m */
    Vector_1D LA_vJ( nBin_LA    , 0.0 ); /* Bin volume centers in m^3 */

    const RealDouble LA_RRAT = pow( LA_VRAT, 1.0 / RealDouble(3.0) );
    LA_rE[0] = LA_R_LOW;
    for ( UInt iBin_LA = 1; iBin_LA < nBin_LA + 1; iBin_LA++ )                              /* [m] */
        LA_rE[iBin_LA] = LA_rE[iBin_LA-1] * LA_RRAT;

    for ( UInt iBin_LA = 0; iBin_LA < nBin_LA; iBin_LA++ ) {
        LA_rJ[iBin_LA] = 0.5 * ( LA_rE[iBin_LA] + LA_rE[iBin_LA+1] );                       /* [m] */
        LA_vJ[iBin_LA] = 4.0 / RealDouble(3.0) * physConst::PI * \
                         ( LA_rE[iBin_LA] * LA_rE[iBin_LA] * LA_rE[iBin_LA] \
                         + LA_rE[iBin_LA+1] * LA_rE[iBin_LA+1] * LA_rE[iBin_LA+1] ) * 0.5;  /* [m^3] */
    }

    LA_nDens = NDENS[1] * 1.00E-06; /* [#/cm^3]      */
    LA_rEff  = RAD[1]   * 1.00E+09; /* [nm]          */
    LA_SAD   = SAD[1]   * 1.00E+06; /* [\mum^2/cm^3] */

    if ( LA_nDens >= 0.0E+00 ) {
        /* For a lognormal distribution:
         * r_eff = r_m * exp( 5/2 * ln(S)^2 )
         * A     = 4\pi N0 r_m^2 * exp ( 2 * ln(S)^2 )
         * A/r_eff^2 = 4\pi N0 * exp( - 3 * ln(S)^2 )
         *
         * ln(S) = sqrt(-1/3*ln(A/(4\pi r_eff^2 * N0)));
         * r_m = r_eff * exp( -5/2 * ln(S)^2 ); */

        const RealDouble sLA = sqrt( - 1.0 / (3.0) * log(SAD[1]/(4.0 * physConst::PI * RAD[1] * RAD[1] * NDENS[1] ) ) );
        const RealDouble rLA = std::max( RAD[1] * exp( - 2.5 * sLA * sLA ), 1.5 * LA_R_LOW );
        const AIM::Grid_Aerosol LAAerosol( size_x, size_y, LA_rJ, LA_rE, LA_nDens, rLA, exp(sLA), "lognormal" );

        liquidAerosol = LAAerosol;
    }

    const AIM::Coagulation kernel1( "liquid", LA_rJ, LA_vJ, physConst::RHO_SULF, \
                                    input.temperature_K(), input.pressure_Pa() );

    LA_Kernel = kernel1;

    if ( DBG ) {

        std::cout << "\n DEBUG : Comparing PDF's number density to exact number density :\n";
        std::cout << "         " << liquidAerosol.Moment( 0, 0, 0 ) << " v " << LA_nDens << " [#/cm^3]\n";
        std::cout << " DEBUG : Comparing PDF's surface area to Grainger's surface area:\n";
        std::cout << "         " << 4.0 * physConst::PI * liquidAerosol.Moment( 2, 0, 0 ) * 1.00E+12 << " v " << LA_SAD << " [mum^2/cm^3]\n";
        std::cout << " DEBUG : Comparing PDF's effective radius to Grainger's effective radius:\n";
        std::cout << "         " << liquidAerosol.EffRadius( 0, 0 ) * 1.00E+09 << " v " << LA_rEff << " [nm]\n";

    }

    nBin_PA = std::floor( 1 + log( pow( (PA_R_HIG/PA_R_LOW), 3.0 ) ) / log( PA_VRAT ) );

    if ( DBG ) {
        std::cout << "\n DEBUG : PA_R_LOW  = " << PA_R_LOW * 1.00E+06 << " [mum]\n";
        std::cout << " DEBUG : PA_R_HIG  = "   << PA_R_HIG * 1.00E+06 << " [mum]\n";
        std::cout << " DEBUG : PA_VRAT   = "   << PA_VRAT             << " [-]\n";
        std::cout << " DEBUG : nBin_PA   = "   << nBin_PA             << "\n";
        std::cout << " DEBUG : NDENS     = "   << NDENS[0] * 1.00E-06 << " [#/cm^3]\n";
        std::cout << " DEBUG : REFF      = "   << RAD[0] * 1.00E+06   << " [mum]\n";
    }

    Vector_1D PA_rE( nBin_PA + 1, 0.0 ); /* Bin edges in m */
    Vector_1D PA_rJ( nBin_PA    , 0.0 ); /* Bin center radius in m */
    Vector_1D PA_vJ( nBin_PA    , 0.0 ); /* Bin volume centers in m^3 */

    const RealDouble PA_RRAT = pow( PA_VRAT, 1.0 / RealDouble(3.0) );
    PA_rE[0] = PA_R_LOW;
    for ( UInt iBin_PA = 1; iBin_PA < nBin_PA + 1; iBin_PA++ )
        PA_rE[iBin_PA] = PA_rE[iBin_PA-1] * PA_RRAT;                                        /* [m]   */

    for ( UInt iBin_PA = 0; iBin_PA < nBin_PA; iBin_PA++ ) {
        PA_rJ[iBin_PA] = 0.5 * ( PA_rE[iBin_PA] + PA_rE[iBin_PA+1] );                       /* [m]   */
        PA_vJ[iBin_PA] = 4.0 / RealDouble(3.0) * physConst::PI * \
                         ( PA_rE[iBin_PA] * PA_rE[iBin_PA] * PA_rE[iBin_PA] \
                         + PA_rE[iBin_PA+1] * PA_rE[iBin_PA+1] * PA_rE[iBin_PA+1] ) * 0.5;  /* [m^3] */
    }

    PA_nDens = NDENS[0] * 1.00E-06; /* [#/cm^3]      */
    PA_rEff  = RAD[0]   * 1.00E+09; /* [nm]          */
    PA_SAD   = SAD[0]   * 1.00E+06; /* [\mum^2/cm^3] */

    if ( PA_nDens >= 0.0E+00 ) {
        const RealDouble expsPA = 1.15;
        const RealDouble rPA = std::max( RAD[0] * exp( - 2.5 * log(expsPA) * log(expsPA) ), 1.5 * PA_R_LOW );
        AIM::Grid_Aerosol PAAerosol( size_x, size_y, PA_rJ, PA_rE, PA_nDens, rPA, expsPA, "lognormal" );

        solidAerosol = PAAerosol;
    }

    const AIM::Coagulation kernel2( "ice", PA_rJ, PA_vJ, physConst::RHO_ICE, \
                                    input.temperature_K(), input.pressure_Pa() );

    PA_Kernel = kernel2;

    if ( DBG ) {
        std::cout << "\n DEBUG : Comparing PDF's number density to exact number density :\n";
        std::cout << "         " << solidAerosol.Moment( 0, 0, 0 ) << " v " << PA_nDens << " [#/cm^3]\n";
        std::cout << " DEBUG : Comparing PDF's effective radius to actual effective radius:\n";
        std::cout << "         " << solidAerosol.EffRadius( 0, 0 ) * 1.00E+09 << " v " << PA_rEff << " [nm]\n";
    }

} /* End of Solution::Initialize */

void Solution::getData( const UInt i, \
                        const UInt j )
{

    VAR[  0] = CO2[j][i];
    VAR[  1] = PPN[j][i];
    VAR[  2] = BrNO2[j][i];
    VAR[  3] = IEPOX[j][i];
    VAR[  4] = PMNN[j][i];
    VAR[  5] = N2O[j][i];
    VAR[  6] = N[j][i];
    VAR[  7] = PAN[j][i];
    VAR[  8] = ALK4[j][i];
    VAR[  9] = MAP[j][i];
    VAR[ 10] = MPN[j][i];
    VAR[ 11] = Cl2O2[j][i];
    VAR[ 12] = ETP[j][i];
    VAR[ 13] = HNO2[j][i];
    VAR[ 14] = C3H8[j][i];
    VAR[ 15] = RA3P[j][i];
    VAR[ 16] = RB3P[j][i];
    VAR[ 17] = OClO[j][i];
    VAR[ 18] = ClNO2[j][i];
    VAR[ 19] = ISOP[j][i];
    VAR[ 20] = HNO4[j][i];
    VAR[ 21] = MAOP[j][i];
    VAR[ 22] = MP[j][i];
    VAR[ 23] = ClOO[j][i];
    VAR[ 24] = RP[j][i];
    VAR[ 25] = BrCl[j][i];
    VAR[ 26] = PP[j][i];
    VAR[ 27] = PRPN[j][i];
    VAR[ 28] = SO4[j][i];
    VAR[ 29] = Br2[j][i];
    VAR[ 30] = ETHLN[j][i];
    VAR[ 31] = MVKN[j][i];
    VAR[ 32] = R4P[j][i];
    VAR[ 33] = C2H6[j][i];
    VAR[ 34] = RIP[j][i];
    VAR[ 35] = VRP[j][i];
    VAR[ 36] = ATOOH[j][i];
    VAR[ 37] = IAP[j][i];
    VAR[ 38] = DHMOB[j][i];
    VAR[ 39] = MOBA[j][i];
    VAR[ 40] = MRP[j][i];
    VAR[ 41] = N2O5[j][i];
    VAR[ 42] = ISNOHOO[j][i];
    VAR[ 43] = ISNP[j][i];
    VAR[ 44] = ISOPNB[j][i];
    VAR[ 45] = IEPOXOO[j][i];
    VAR[ 46] = MACRNO2[j][i];
    VAR[ 47] = ROH[j][i];
    VAR[ 48] = MOBAOO[j][i];
    VAR[ 49] = DIBOO[j][i];
    VAR[ 50] = PMN[j][i];
    VAR[ 51] = ISNOOB[j][i];
    VAR[ 52] = INPN[j][i];
    VAR[ 53] = H[j][i];
    VAR[ 54] = BrNO3[j][i];
    VAR[ 55] = PRPE[j][i];
    VAR[ 56] = MVKOO[j][i];
    VAR[ 57] = Cl2[j][i];
    VAR[ 58] = ISOPND[j][i];
    VAR[ 59] = HOBr[j][i];
    VAR[ 60] = A3O2[j][i];
    VAR[ 61] = PROPNN[j][i];
    VAR[ 62] = GLYX[j][i];
    VAR[ 63] = MAOPO2[j][i];
    VAR[ 64] = CH4[j][i];
    VAR[ 65] = GAOO[j][i];
    VAR[ 66] = B3O2[j][i];
    VAR[ 67] = ACET[j][i];
    VAR[ 68] = MACRN[j][i];
    VAR[ 69] = CH2OO[j][i];
    VAR[ 70] = MGLYOO[j][i];
    VAR[ 71] = VRO2[j][i];
    VAR[ 72] = MGLOO[j][i];
    VAR[ 73] = MACROO[j][i];
    VAR[ 74] = PO2[j][i];
    VAR[ 75] = CH3CHOO[j][i];
    VAR[ 76] = MAN2[j][i];
    VAR[ 77] = ISNOOA[j][i];
    VAR[ 78] = H2O2[j][i];
    VAR[ 79] = PRN1[j][i];
    VAR[ 80] = ETO2[j][i];
    VAR[ 81] = KO2[j][i];
    VAR[ 82] = RCO3[j][i];
    VAR[ 83] = HC5OO[j][i];
    VAR[ 84] = GLYC[j][i];
    VAR[ 85] = ClNO3[j][i];
    VAR[ 86] = RIO2[j][i];
    VAR[ 87] = R4N1[j][i];
    VAR[ 88] = HOCl[j][i];
    VAR[ 89] = ATO2[j][i];
    VAR[ 90] = HNO3[j][i];
    VAR[ 91] = ISN1[j][i];
    VAR[ 92] = MAO3[j][i];
    VAR[ 93] = MRO2[j][i];
    VAR[ 94] = INO2[j][i];
    VAR[ 95] = HAC[j][i];
    VAR[ 96] = HC5[j][i];
    VAR[ 97] = MGLY[j][i];
    VAR[ 98] = ISOPNBO2[j][i];
    VAR[ 99] = ISOPNDO2[j][i];
    VAR[100] = R4O2[j][i];
    VAR[101] = R4N2[j][i];
    VAR[102] = BrO[j][i];
    VAR[103] = RCHO[j][i];
    VAR[104] = MEK[j][i];
    VAR[105] = ClO[j][i];
    VAR[106] = MACR[j][i];
    VAR[107] = SO2[j][i];
    VAR[108] = MVK[j][i];
    VAR[109] = ALD2[j][i];
    VAR[110] = MCO3[j][i];
    VAR[111] = CH2O[j][i];
    VAR[112] = H2O[j][i];
    VAR[113] = Br[j][i];
    VAR[114] = NO[j][i];
    VAR[115] = NO3[j][i];
    VAR[116] = Cl[j][i];
    VAR[117] = O[j][i];
    VAR[118] = O1D[j][i];
    VAR[119] = O3[j][i];
    VAR[120] = HO2[j][i];
    VAR[121] = NO2[j][i];
    VAR[122] = OH[j][i];
    VAR[123] = HBr[j][i];
    VAR[124] = HCl[j][i];
    VAR[125] = CO[j][i];
    VAR[126] = MO2[j][i];
    FIX[  0] = ACTA[j][i];
    FIX[  1] = EOH[j][i];
    FIX[  2] = H2[j][i];
    FIX[  3] = HCOOH[j][i];
    FIX[  4] = MOH[j][i];
    FIX[  5] = N2[j][i];
    FIX[  6] = O2[j][i];
    FIX[  7] = RCOOH[j][i];

} /* End of Solution::getData */

void Solution::applyData( const UInt i, \
                          const UInt j )
{

    CO2[j][i]      = VAR[  0];
    PPN[j][i]      = VAR[  1];
    BrNO2[j][i]    = VAR[  2];
    IEPOX[j][i]    = VAR[  3];
    PMNN[j][i]     = VAR[  4];
    N2O[j][i]      = VAR[  5];
    N[j][i]        = VAR[  6];
    PAN[j][i]      = VAR[  7];
    ALK4[j][i]     = VAR[  8];
    MAP[j][i]      = VAR[  9];
    MPN[j][i]      = VAR[ 10];
    Cl2O2[j][i]    = VAR[ 11];
    ETP[j][i]      = VAR[ 12];
    HNO2[j][i]     = VAR[ 13];
    C3H8[j][i]     = VAR[ 14];
    RA3P[j][i]     = VAR[ 15];
    RB3P[j][i]     = VAR[ 16];
    OClO[j][i]     = VAR[ 17];
    ClNO2[j][i]    = VAR[ 18];
    ISOP[j][i]     = VAR[ 19];
    HNO4[j][i]     = VAR[ 20];
    MAOP[j][i]     = VAR[ 21];
    MP[j][i]       = VAR[ 22];
    ClOO[j][i]     = VAR[ 23];
    RP[j][i]       = VAR[ 24];
    BrCl[j][i]     = VAR[ 25];
    PP[j][i]       = VAR[ 26];
    PRPN[j][i]     = VAR[ 27];
    SO4[j][i]      = VAR[ 28];
    Br2[j][i]      = VAR[ 29];
    ETHLN[j][i]    = VAR[ 30];
    MVKN[j][i]     = VAR[ 31];
    R4P[j][i]      = VAR[ 32];
    C2H6[j][i]     = VAR[ 33];
    RIP[j][i]      = VAR[ 34];
    VRP[j][i]      = VAR[ 35];
    ATOOH[j][i]    = VAR[ 36];
    IAP[j][i]      = VAR[ 37];
    DHMOB[j][i]    = VAR[ 38];
    MOBA[j][i]     = VAR[ 39];
    MRP[j][i]      = VAR[ 40];
    N2O5[j][i]     = VAR[ 41];
    ISNOHOO[j][i]  = VAR[ 42];
    ISNP[j][i]     = VAR[ 43];
    ISOPNB[j][i]   = VAR[ 44];
    IEPOXOO[j][i]  = VAR[ 45];
    MACRNO2[j][i]  = VAR[ 46];
    ROH[j][i]      = VAR[ 47];
    MOBAOO[j][i]   = VAR[ 48];
    DIBOO[j][i]    = VAR[ 49];
    PMN[j][i]      = VAR[ 50];
    ISNOOB[j][i]   = VAR[ 51];
    INPN[j][i]     = VAR[ 52];
    H[j][i]        = VAR[ 53];
    BrNO3[j][i]    = VAR[ 54];
    PRPE[j][i]     = VAR[ 55];
    MVKOO[j][i]    = VAR[ 56];
    Cl2[j][i]      = VAR[ 57];
    ISOPND[j][i]   = VAR[ 58];
    HOBr[j][i]     = VAR[ 59];
    A3O2[j][i]     = VAR[ 60];
    PROPNN[j][i]   = VAR[ 61];
    GLYX[j][i]     = VAR[ 62];
    MAOPO2[j][i]   = VAR[ 63];
    CH4[j][i]      = VAR[ 64];
    GAOO[j][i]     = VAR[ 65];
    B3O2[j][i]     = VAR[ 66];
    ACET[j][i]     = VAR[ 67];
    MACRN[j][i]    = VAR[ 68];
    CH2OO[j][i]    = VAR[ 69];
    MGLYOO[j][i]   = VAR[ 70];
    VRO2[j][i]     = VAR[ 71];
    MGLOO[j][i]    = VAR[ 72];
    MACROO[j][i]   = VAR[ 73];
    PO2[j][i]      = VAR[ 74];
    CH3CHOO[j][i]  = VAR[ 75];
    MAN2[j][i]     = VAR[ 76];
    ISNOOA[j][i]   = VAR[ 77];
    H2O2[j][i]     = VAR[ 78];
    PRN1[j][i]     = VAR[ 79];
    ETO2[j][i]     = VAR[ 80];
    KO2[j][i]      = VAR[ 81];
    RCO3[j][i]     = VAR[ 82];
    HC5OO[j][i]    = VAR[ 83];
    GLYC[j][i]     = VAR[ 84];
    ClNO3[j][i]    = VAR[ 85];
    RIO2[j][i]     = VAR[ 86];
    R4N1[j][i]     = VAR[ 87];
    HOCl[j][i]     = VAR[ 88];
    ATO2[j][i]     = VAR[ 89];
    HNO3[j][i]     = VAR[ 90];
    ISN1[j][i]     = VAR[ 91];
    MAO3[j][i]     = VAR[ 92];
    MRO2[j][i]     = VAR[ 93];
    INO2[j][i]     = VAR[ 94];
    HAC[j][i]      = VAR[ 95];
    HC5[j][i]      = VAR[ 96];
    MGLY[j][i]     = VAR[ 97];
    ISOPNBO2[j][i] = VAR[ 98];
    ISOPNDO2[j][i] = VAR[ 99];
    R4O2[j][i]     = VAR[100];
    R4N2[j][i]     = VAR[101];
    BrO[j][i]      = VAR[102];
    RCHO[j][i]     = VAR[103];
    MEK[j][i]      = VAR[104];
    ClO[j][i]      = VAR[105];
    MACR[j][i]     = VAR[106];
    SO2[j][i]      = VAR[107];
    MVK[j][i]      = VAR[108];
    ALD2[j][i]     = VAR[109];
    MCO3[j][i]     = VAR[110];
    CH2O[j][i]     = VAR[111];
    H2O[j][i]      = VAR[112];
    Br[j][i]       = VAR[113];
    NO[j][i]       = VAR[114];
    NO3[j][i]      = VAR[115];
    Cl[j][i]       = VAR[116];
    O[j][i]        = VAR[117];
    O1D[j][i]      = VAR[118];
    O3[j][i]       = VAR[119];
    HO2[j][i]      = VAR[120];
    NO2[j][i]      = VAR[121];
    OH[j][i]       = VAR[122];
    HBr[j][i]      = VAR[123];
    HCl[j][i]      = VAR[124];
    CO[j][i]       = VAR[125];
    MO2[j][i]      = VAR[126];


} /* End of Solution::applyData */

void Solution::applyRing( RealDouble tempArray[],        \
                          const Vector_2Dui &mapIndices, \
                          const UInt iRing )
{

    UInt iNx = 0;
    UInt jNy = 0;

    for ( jNy = 0; jNy < NY; jNy++ ) {
        for ( iNx = 0; iNx < NX; iNx++ ) {
            if ( mapIndices[jNy][iNx] == iRing ) {

                CO2[jNy][iNx]      *= VAR[  0] / tempArray[  0];
                PPN[jNy][iNx]      *= VAR[  1] / tempArray[  1];
                BrNO2[jNy][iNx]    *= VAR[  2] / tempArray[  2];
                IEPOX[jNy][iNx]    *= VAR[  3] / tempArray[  3];
                PMNN[jNy][iNx]     *= VAR[  4] / tempArray[  4];
                N2O[jNy][iNx]      *= VAR[  5] / tempArray[  5];

                /* Make sure that N does not become NaN */
                if ( isinf( VAR[  6] / tempArray[  6] ) ||
                     VAR[  6] / tempArray[  6] >= 1.0E+20 )
                    N[jNy][iNx]     = VAR[  6];
                else
                    N[jNy][iNx]    *= VAR[  6] / tempArray[  6];

                PAN[jNy][iNx]      *= VAR[  7] / tempArray[  7];
                ALK4[jNy][iNx]     *= VAR[  8] / tempArray[  8];
                MAP[jNy][iNx]      *= VAR[  9] / tempArray[  9];
                MPN[jNy][iNx]      *= VAR[ 10] / tempArray[ 10];
                Cl2O2[jNy][iNx]    *= VAR[ 11] / tempArray[ 11];
                ETP[jNy][iNx]      *= VAR[ 12] / tempArray[ 12];
                HNO2[jNy][iNx]     *= VAR[ 13] / tempArray[ 13];
                C3H8[jNy][iNx]     *= VAR[ 14] / tempArray[ 14];
                RA3P[jNy][iNx]     *= VAR[ 15] / tempArray[ 15];
                RB3P[jNy][iNx]     *= VAR[ 16] / tempArray[ 16];
                OClO[jNy][iNx]     *= VAR[ 17] / tempArray[ 17];
                ClNO2[jNy][iNx]    *= VAR[ 18] / tempArray[ 18];
                ISOP[jNy][iNx]     *= VAR[ 19] / tempArray[ 19];
                HNO4[jNy][iNx]     *= VAR[ 20] / tempArray[ 20];
                MAOP[jNy][iNx]     *= VAR[ 21] / tempArray[ 21];
                MP[jNy][iNx]       *= VAR[ 22] / tempArray[ 22];
                ClOO[jNy][iNx]     *= VAR[ 23] / tempArray[ 23];
                RP[jNy][iNx]       *= VAR[ 24] / tempArray[ 24];
                BrCl[jNy][iNx]     *= VAR[ 25] / tempArray[ 25];
                PP[jNy][iNx]       *= VAR[ 26] / tempArray[ 26];
                PRPN[jNy][iNx]     *= VAR[ 27] / tempArray[ 27];
                SO4[jNy][iNx]      *= VAR[ 28] / tempArray[ 28];
                Br2[jNy][iNx]      *= VAR[ 29] / tempArray[ 29];
                ETHLN[jNy][iNx]    *= VAR[ 30] / tempArray[ 30];
                MVKN[jNy][iNx]     *= VAR[ 31] / tempArray[ 31];
                R4P[jNy][iNx]      *= VAR[ 32] / tempArray[ 32];
                C2H6[jNy][iNx]     *= VAR[ 33] / tempArray[ 33];
                RIP[jNy][iNx]      *= VAR[ 34] / tempArray[ 34];
                VRP[jNy][iNx]      *= VAR[ 35] / tempArray[ 35];
                ATOOH[jNy][iNx]    *= VAR[ 36] / tempArray[ 36];
                IAP[jNy][iNx]      *= VAR[ 37] / tempArray[ 37];
                DHMOB[jNy][iNx]    *= VAR[ 38] / tempArray[ 38];
                MOBA[jNy][iNx]     *= VAR[ 39] / tempArray[ 39];
                MRP[jNy][iNx]      *= VAR[ 40] / tempArray[ 40];
                N2O5[jNy][iNx]     *= VAR[ 41] / tempArray[ 41];
                ISNOHOO[jNy][iNx]  *= VAR[ 42] / tempArray[ 42];
                ISNP[jNy][iNx]     *= VAR[ 43] / tempArray[ 43];
                ISOPNB[jNy][iNx]   *= VAR[ 44] / tempArray[ 44];
                IEPOXOO[jNy][iNx]  *= VAR[ 45] / tempArray[ 45];
                MACRNO2[jNy][iNx]  *= VAR[ 46] / tempArray[ 46];
                ROH[jNy][iNx]      *= VAR[ 47] / tempArray[ 47];
                MOBAOO[jNy][iNx]   *= VAR[ 48] / tempArray[ 48];
                DIBOO[jNy][iNx]    *= VAR[ 49] / tempArray[ 49];
                PMN[jNy][iNx]      *= VAR[ 50] / tempArray[ 50];
                ISNOOB[jNy][iNx]   *= VAR[ 51] / tempArray[ 51];
                INPN[jNy][iNx]     *= VAR[ 52] / tempArray[ 52];
                H[jNy][iNx]        *= VAR[ 53] / tempArray[ 53];
                BrNO3[jNy][iNx]    *= VAR[ 54] / tempArray[ 54];
                PRPE[jNy][iNx]     *= VAR[ 55] / tempArray[ 55];
                MVKOO[jNy][iNx]    *= VAR[ 56] / tempArray[ 56];
                Cl2[jNy][iNx]      *= VAR[ 57] / tempArray[ 57];
                ISOPND[jNy][iNx]   *= VAR[ 58] / tempArray[ 58];
                HOBr[jNy][iNx]     *= VAR[ 59] / tempArray[ 59];
                A3O2[jNy][iNx]     *= VAR[ 60] / tempArray[ 60];
                PROPNN[jNy][iNx]   *= VAR[ 61] / tempArray[ 61];
                GLYX[jNy][iNx]     *= VAR[ 62] / tempArray[ 62];
                MAOPO2[jNy][iNx]   *= VAR[ 63] / tempArray[ 63];
                CH4[jNy][iNx]      *= VAR[ 64] / tempArray[ 64];
                GAOO[jNy][iNx]     *= VAR[ 65] / tempArray[ 65];
                B3O2[jNy][iNx]     *= VAR[ 66] / tempArray[ 66];
                ACET[jNy][iNx]     *= VAR[ 67] / tempArray[ 67];
                MACRN[jNy][iNx]    *= VAR[ 68] / tempArray[ 68];
                CH2OO[jNy][iNx]    *= VAR[ 69] / tempArray[ 69];
                MGLYOO[jNy][iNx]   *= VAR[ 70] / tempArray[ 70];
                VRO2[jNy][iNx]     *= VAR[ 71] / tempArray[ 71];
                MGLOO[jNy][iNx]    *= VAR[ 72] / tempArray[ 72];
                MACROO[jNy][iNx]   *= VAR[ 73] / tempArray[ 73];
                PO2[jNy][iNx]      *= VAR[ 74] / tempArray[ 74];
                CH3CHOO[jNy][iNx]  *= VAR[ 75] / tempArray[ 75];
                MAN2[jNy][iNx]     *= VAR[ 76] / tempArray[ 76];
                ISNOOA[jNy][iNx]   *= VAR[ 77] / tempArray[ 77];
                H2O2[jNy][iNx]     *= VAR[ 78] / tempArray[ 78];
                PRN1[jNy][iNx]     *= VAR[ 79] / tempArray[ 79];
                ETO2[jNy][iNx]     *= VAR[ 80] / tempArray[ 80];
                KO2[jNy][iNx]      *= VAR[ 81] / tempArray[ 81];
                RCO3[jNy][iNx]     *= VAR[ 82] / tempArray[ 82];
                HC5OO[jNy][iNx]    *= VAR[ 83] / tempArray[ 83];
                GLYC[jNy][iNx]     *= VAR[ 84] / tempArray[ 84];
                ClNO3[jNy][iNx]    *= VAR[ 85] / tempArray[ 85];
                RIO2[jNy][iNx]     *= VAR[ 86] / tempArray[ 86];
                R4N1[jNy][iNx]     *= VAR[ 87] / tempArray[ 87];
                HOCl[jNy][iNx]     *= VAR[ 88] / tempArray[ 88];
                ATO2[jNy][iNx]     *= VAR[ 89] / tempArray[ 89];
                HNO3[jNy][iNx]     *= VAR[ 90] / tempArray[ 90];
                ISN1[jNy][iNx]     *= VAR[ 91] / tempArray[ 91];
                MAO3[jNy][iNx]     *= VAR[ 92] / tempArray[ 92];
                MRO2[jNy][iNx]     *= VAR[ 93] / tempArray[ 93];
                INO2[jNy][iNx]     *= VAR[ 94] / tempArray[ 94];
                HAC[jNy][iNx]      *= VAR[ 95] / tempArray[ 95];
                HC5[jNy][iNx]      *= VAR[ 96] / tempArray[ 96];
                MGLY[jNy][iNx]     *= VAR[ 97] / tempArray[ 97];
                ISOPNBO2[jNy][iNx] *= VAR[ 98] / tempArray[ 98];
                ISOPNDO2[jNy][iNx] *= VAR[ 99] / tempArray[ 99];
                R4O2[jNy][iNx]     *= VAR[100] / tempArray[100];
                R4N2[jNy][iNx]     *= VAR[101] / tempArray[101];
                BrO[jNy][iNx]      *= VAR[102] / tempArray[102];
                RCHO[jNy][iNx]     *= VAR[103] / tempArray[103];
                MEK[jNy][iNx]      *= VAR[104] / tempArray[104];
                ClO[jNy][iNx]      *= VAR[105] / tempArray[105];
                MACR[jNy][iNx]     *= VAR[106] / tempArray[106];
                SO2[jNy][iNx]      *= VAR[107] / tempArray[107];
                MVK[jNy][iNx]      *= VAR[108] / tempArray[108];
                ALD2[jNy][iNx]     *= VAR[109] / tempArray[109];
                MCO3[jNy][iNx]     *= VAR[110] / tempArray[110];
                CH2O[jNy][iNx]     *= VAR[111] / tempArray[111];
                H2O[jNy][iNx]      *= VAR[112] / tempArray[112];
                Br[jNy][iNx]       *= VAR[113] / tempArray[113];
                NO[jNy][iNx]       *= VAR[114] / tempArray[114];
                NO3[jNy][iNx]      *= VAR[115] / tempArray[115];
                Cl[jNy][iNx]       *= VAR[116] / tempArray[116];

                /* Make sure that O does not become NaN */
                if ( isinf( VAR[117] / tempArray[117] ) ||
                     VAR[117] / tempArray[117] >= 1.0E+20 )
                    O[jNy][iNx]     = VAR[117];
                else
                    O[jNy][iNx]    *= VAR[117] / tempArray[117];

                /* Make sure that O1D does not become NaN */
                if ( isinf( VAR[118] / tempArray[118] ) ||
                     VAR[118] / tempArray[118] >= 1.0E+20 )
                    O1D[jNy][iNx]   = VAR[118];
                else
                    O1D[jNy][iNx]  *= VAR[118] / tempArray[118];

                O3[jNy][iNx]       *= VAR[119] / tempArray[119];
                HO2[jNy][iNx]      *= VAR[120] / tempArray[120];
                NO2[jNy][iNx]      *= VAR[121] / tempArray[121];
                OH[jNy][iNx]       *= VAR[122] / tempArray[122];
                HBr[jNy][iNx]      *= VAR[123] / tempArray[123];
                HCl[jNy][iNx]      *= VAR[124] / tempArray[124];
                CO[jNy][iNx]       *= VAR[125] / tempArray[125];
                MO2[jNy][iNx]      *= VAR[126] / tempArray[126];

            }
        }
    }

} /* End of Solution::applyRing */

void Solution::applyAmbient( const Vector_2Dui &mapIndices, \
                             const UInt iRing )
{

    UInt iNx = 0;
    UInt jNy = 0;

    for ( jNy = 0; jNy < NY; jNy++ ) {
        for ( iNx = 0; iNx < NX; iNx++ ) {
            if ( mapIndices[jNy][iNx] == iRing ) {

                CO2[jNy][iNx]      = VAR[  0];
                PPN[jNy][iNx]      = VAR[  1];
                BrNO2[jNy][iNx]    = VAR[  2];
                IEPOX[jNy][iNx]    = VAR[  3];
                PMNN[jNy][iNx]     = VAR[  4];
                N2O[jNy][iNx]      = VAR[  5];
                N[jNy][iNx]        = VAR[  6];
                PAN[jNy][iNx]      = VAR[  7];
                ALK4[jNy][iNx]     = VAR[  8];
                MAP[jNy][iNx]      = VAR[  9];
                MPN[jNy][iNx]      = VAR[ 10];
                Cl2O2[jNy][iNx]    = VAR[ 11];
                ETP[jNy][iNx]      = VAR[ 12];
                HNO2[jNy][iNx]     = VAR[ 13];
                C3H8[jNy][iNx]     = VAR[ 14];
                RA3P[jNy][iNx]     = VAR[ 15];
                RB3P[jNy][iNx]     = VAR[ 16];
                OClO[jNy][iNx]     = VAR[ 17];
                ClNO2[jNy][iNx]    = VAR[ 18];
                ISOP[jNy][iNx]     = VAR[ 19];
                HNO4[jNy][iNx]     = VAR[ 20];
                MAOP[jNy][iNx]     = VAR[ 21];
                MP[jNy][iNx]       = VAR[ 22];
                ClOO[jNy][iNx]     = VAR[ 23];
                RP[jNy][iNx]       = VAR[ 24];
                BrCl[jNy][iNx]     = VAR[ 25];
                PP[jNy][iNx]       = VAR[ 26];
                PRPN[jNy][iNx]     = VAR[ 27];
                SO4[jNy][iNx]      = VAR[ 28];
                Br2[jNy][iNx]      = VAR[ 29];
                ETHLN[jNy][iNx]    = VAR[ 30];
                MVKN[jNy][iNx]     = VAR[ 31];
                R4P[jNy][iNx]      = VAR[ 32];
                C2H6[jNy][iNx]     = VAR[ 33];
                RIP[jNy][iNx]      = VAR[ 34];
                VRP[jNy][iNx]      = VAR[ 35];
                ATOOH[jNy][iNx]    = VAR[ 36];
                IAP[jNy][iNx]      = VAR[ 37];
                DHMOB[jNy][iNx]    = VAR[ 38];
                MOBA[jNy][iNx]     = VAR[ 39];
                MRP[jNy][iNx]      = VAR[ 40];
                N2O5[jNy][iNx]     = VAR[ 41];
                ISNOHOO[jNy][iNx]  = VAR[ 42];
                ISNP[jNy][iNx]     = VAR[ 43];
                ISOPNB[jNy][iNx]   = VAR[ 44];
                IEPOXOO[jNy][iNx]  = VAR[ 45];
                MACRNO2[jNy][iNx]  = VAR[ 46];
                ROH[jNy][iNx]      = VAR[ 47];
                MOBAOO[jNy][iNx]   = VAR[ 48];
                DIBOO[jNy][iNx]    = VAR[ 49];
                PMN[jNy][iNx]      = VAR[ 50];
                ISNOOB[jNy][iNx]   = VAR[ 51];
                INPN[jNy][iNx]     = VAR[ 52];
                H[jNy][iNx]        = VAR[ 53];
                BrNO3[jNy][iNx]    = VAR[ 54];
                PRPE[jNy][iNx]     = VAR[ 55];
                MVKOO[jNy][iNx]    = VAR[ 56];
                Cl2[jNy][iNx]      = VAR[ 57];
                ISOPND[jNy][iNx]   = VAR[ 58];
                HOBr[jNy][iNx]     = VAR[ 59];
                A3O2[jNy][iNx]     = VAR[ 60];
                PROPNN[jNy][iNx]   = VAR[ 61];
                GLYX[jNy][iNx]     = VAR[ 62];
                MAOPO2[jNy][iNx]   = VAR[ 63];
                CH4[jNy][iNx]      = VAR[ 64];
                GAOO[jNy][iNx]     = VAR[ 65];
                B3O2[jNy][iNx]     = VAR[ 66];
                ACET[jNy][iNx]     = VAR[ 67];
                MACRN[jNy][iNx]    = VAR[ 68];
                CH2OO[jNy][iNx]    = VAR[ 69];
                MGLYOO[jNy][iNx]   = VAR[ 70];
                VRO2[jNy][iNx]     = VAR[ 71];
                MGLOO[jNy][iNx]    = VAR[ 72];
                MACROO[jNy][iNx]   = VAR[ 73];
                PO2[jNy][iNx]      = VAR[ 74];
                CH3CHOO[jNy][iNx]  = VAR[ 75];
                MAN2[jNy][iNx]     = VAR[ 76];
                ISNOOA[jNy][iNx]   = VAR[ 77];
                H2O2[jNy][iNx]     = VAR[ 78];
                PRN1[jNy][iNx]     = VAR[ 79];
                ETO2[jNy][iNx]     = VAR[ 80];
                KO2[jNy][iNx]      = VAR[ 81];
                RCO3[jNy][iNx]     = VAR[ 82];
                HC5OO[jNy][iNx]    = VAR[ 83];
                GLYC[jNy][iNx]     = VAR[ 84];
                ClNO3[jNy][iNx]    = VAR[ 85];
                RIO2[jNy][iNx]     = VAR[ 86];
                R4N1[jNy][iNx]     = VAR[ 87];
                HOCl[jNy][iNx]     = VAR[ 88];
                ATO2[jNy][iNx]     = VAR[ 89];
                HNO3[jNy][iNx]     = VAR[ 90];
                ISN1[jNy][iNx]     = VAR[ 91];
                MAO3[jNy][iNx]     = VAR[ 92];
                MRO2[jNy][iNx]     = VAR[ 93];
                INO2[jNy][iNx]     = VAR[ 94];
                HAC[jNy][iNx]      = VAR[ 95];
                HC5[jNy][iNx]      = VAR[ 96];
                MGLY[jNy][iNx]     = VAR[ 97];
                ISOPNBO2[jNy][iNx] = VAR[ 98];
                ISOPNDO2[jNy][iNx] = VAR[ 99];
                R4O2[jNy][iNx]     = VAR[100];
                R4N2[jNy][iNx]     = VAR[101];
                BrO[jNy][iNx]      = VAR[102];
                RCHO[jNy][iNx]     = VAR[103];
                MEK[jNy][iNx]      = VAR[104];
                ClO[jNy][iNx]      = VAR[105];
                MACR[jNy][iNx]     = VAR[106];
                SO2[jNy][iNx]      = VAR[107];
                MVK[jNy][iNx]      = VAR[108];
                ALD2[jNy][iNx]     = VAR[109];
                MCO3[jNy][iNx]     = VAR[110];
                CH2O[jNy][iNx]     = VAR[111];
                H2O[jNy][iNx]      = VAR[112];
                Br[jNy][iNx]       = VAR[113];
                NO[jNy][iNx]       = VAR[114];
                NO3[jNy][iNx]      = VAR[115];
                Cl[jNy][iNx]       = VAR[116];
                O[jNy][iNx]        = VAR[117];
                O1D[jNy][iNx]      = VAR[118];
                O3[jNy][iNx]       = VAR[119];
                HO2[jNy][iNx]      = VAR[120];
                NO2[jNy][iNx]      = VAR[121];
                OH[jNy][iNx]       = VAR[122];
                HBr[jNy][iNx]      = VAR[123];
                HCl[jNy][iNx]      = VAR[124];
                CO[jNy][iNx]       = VAR[125];
                MO2[jNy][iNx]      = VAR[126];

            }
        }
    }

} /* End of Solution::applyAmbient */


void Solution::addEmission( const Emission &EI, const Aircraft &AC,        \
                            const Mesh &m,                                 \
                            bool halfRing,                                 \
                            const double temperature, bool set2Saturation, \
                            AIM::Aerosol liqAer, AIM::Aerosol iceAer,      \
                            const double Soot_Den,                         \
                            const Meteorology &met, const RealDouble areaPlume, const bool CHEMISTRY )
{
    /* TODO: Release as Gaussian instead of top-hat? */

    UInt innerRing;
    UInt iNx, jNy;
    RealDouble w;

    RealDouble E_CO2, E_H2O, E_NO, E_NO2, E_HNO2, E_SO2, E_CO, E_CH4, E_C2H6, \
               E_PRPE, E_ALK4, E_CH2O, E_ALD2, E_GLYX, E_MGLY;
    RealDouble E_Soot;
    const RealDouble rad = EI.getSootRad();
    const RealDouble fuelPerDist = AC.FuelFlow() / AC.VFlight();

<<<<<<< HEAD
    double E_CO2, E_H2O, E_NO, E_NO2, E_HNO2, E_SO2, E_CO, E_CH4, E_C2H6, E_PRPE, E_ALK4, E_CH2O, E_ALD2, E_GLYX, E_MGLY;
    double E_Soot;
    const double rad = EI.getSootRad();
    const double fuelPerDist = AC.FuelFlow() / AC.VFlight();

    if ( CHEMISTRY ) {
	/* Unit check:  [kg/m]   =   [kg fuel/s] /     [m/s] */
	E_CO2  = EI.getCO2()  / ( MW_CO2  * 1.0E+03 ) * fuelPerDist * physConst::Na;
	/*     = [g(CO2)/kg f]/ ( [kg/mol]* [g/kg]  ) * [kg fuel/m] * [molec/mol]
	*     = [molec/m]
	*/
	E_NO   = EI.getNO()   / ( MW_NO   * 1.0E+03 ) * fuelPerDist * physConst::Na;
	/*     = [g(NO)/kg f] / ( g(NO)/mol         ) * [kg fuel/m] * [molec/mol]
	*     = [molec/m] */
	E_NO2  = EI.getNO2()  / ( MW_NO2  * 1.0E+03 ) * fuelPerDist * physConst::Na;
	E_HNO2 = EI.getHNO2() / ( MW_HNO2 * 1.0E+03 ) * fuelPerDist * physConst::Na;
	E_CO   = EI.getCO()   / ( MW_CO   * 1.0E+03 ) * fuelPerDist * physConst::Na;
	E_CH4  = EI.getCH4()  / ( MW_CH4  * 1.0E+03 ) * fuelPerDist * physConst::Na;
	E_C2H6 = EI.getC2H6() / ( MW_C2H6 * 1.0E+03 ) * fuelPerDist * physConst::Na;
	E_PRPE = EI.getPRPE() / ( MW_PRPE * 1.0E+03 ) * fuelPerDist * physConst::Na;
	E_ALK4 = EI.getALK4() / ( MW_ALK4 * 1.0E+03 ) * fuelPerDist * physConst::Na;
	E_CH2O = EI.getCH2O() / ( MW_CH2O * 1.0E+03 ) * fuelPerDist * physConst::Na;
	E_ALD2 = EI.getALD2() / ( MW_ALD2 * 1.0E+03 ) * fuelPerDist * physConst::Na;
	E_GLYX = EI.getGLYX() / ( MW_GLYX * 1.0E+03 ) * fuelPerDist * physConst::Na;
	E_MGLY = EI.getMGLY() / ( MW_MGLY * 1.0E+03 ) * fuelPerDist * physConst::Na;
	E_SO2  = ( 1.0 - SO2TOSO4 ) * \
	    EI.getSO2()  / ( MW_SO2  * 1.0E+03 ) * fuelPerDist * physConst::Na;
    }
=======
    /* Unit check:  [kg/m]   =   [kg fuel/s] /     [m/s] */
    E_CO2  = EI.getCO2()  / ( MW_CO2  * 1.0E+03 ) * fuelPerDist * physConst::Na;
    /*     = [g(CO2)/kg f]/ ( [kg/mol]* [g/kg]  ) * [kg fuel/m] * [molec/mol]
     *     = [molec/m]
     */
    E_NO   = EI.getNO()   / ( MW_NO   * 1.0E+03 ) * fuelPerDist * physConst::Na;
    /*     = [g(NO)/kg f] / ( g(NO)/mol         ) * [kg fuel/m] * [molec/mol]
     *     = [molec/m] */
    E_NO2  = EI.getNO2()  / ( MW_NO2  * 1.0E+03 ) * fuelPerDist * physConst::Na;
    E_HNO2 = EI.getHNO2() / ( MW_HNO2 * 1.0E+03 ) * fuelPerDist * physConst::Na;
    E_CO   = EI.getCO()   / ( MW_CO   * 1.0E+03 ) * fuelPerDist * physConst::Na;
    E_CH4  = EI.getCH4()  / ( MW_CH4  * 1.0E+03 ) * fuelPerDist * physConst::Na;
    E_C2H6 = EI.getC2H6() / ( MW_C2H6 * 1.0E+03 ) * fuelPerDist * physConst::Na;
    E_PRPE = EI.getPRPE() / ( MW_PRPE * 1.0E+03 ) * fuelPerDist * physConst::Na;
    E_ALK4 = EI.getALK4() / ( MW_ALK4 * 1.0E+03 ) * fuelPerDist * physConst::Na;
    E_CH2O = EI.getCH2O() / ( MW_CH2O * 1.0E+03 ) * fuelPerDist * physConst::Na;
    E_ALD2 = EI.getALD2() / ( MW_ALD2 * 1.0E+03 ) * fuelPerDist * physConst::Na;
    E_GLYX = EI.getGLYX() / ( MW_GLYX * 1.0E+03 ) * fuelPerDist * physConst::Na;
    E_MGLY = EI.getMGLY() / ( MW_MGLY * 1.0E+03 ) * fuelPerDist * physConst::Na;
>>>>>>> 94249c56
    if ( !set2Saturation ) {
        E_H2O  = EI.getH2O()  / ( MW_H2O  * 1.0E+03 ) * fuelPerDist * physConst::Na;
    }

    E_Soot = EI.getSoot() / ( 4.0 / 3.0 * physConst::PI * physConst::RHO_SOOT * 1.00E+03 * rad * rad * rad ) * fuelPerDist;
    /*     = [g_soot/kg_fuel]/ (                        * [kg_soot/m^3]       * [g/kg]   * [m^3]           ) * [kg_fuel/m]
     *     = [part/m]
     */

    Vector_2D cellAreas  = m.areas();
    Vector_3D weights    = m.weights;
    Vector_1Dui nCellMap = m.nMap();
    UInt nCell   = 0;

    /* Apply area scaling for aerosols before releasing into the grid
     * *Aer are initially in #/cm^3
     * Scaling them the initial plume area such that they are now in #*m^2/cm^3
     * When applying them to the grid, they are scaled by the total ring area
     * in Grid_Aerosol::addPDF */
    liqAer.scalePdf( areaPlume );
    iceAer.scalePdf( areaPlume );


    if ( !halfRing ) {
        /* Full rings */
        innerRing = 0;
        nCell     = nCellMap[innerRing];
        for ( jNy = 0; jNy < NY; jNy++ ) {
            for ( iNx = 0; iNx < NX; iNx++ ) {

                w = weights[innerRing][jNy][iNx];

                /* Initially weights are either 0 or 1 */
                if ( w != 0.0E+00 ) {
<<<<<<< HEAD
		    if ( CHEMISTRY ) {
			CO2[jNy][iNx]  += ( E_CO2  * 1.0E-06 / ( nCell * cellAreas[jNy][iNx] ) ); /* [molec / cm^3] */
			NO[jNy][iNx]   += ( E_NO   * 1.0E-06 / ( nCell * cellAreas[jNy][iNx] ) ); /* [molec / cm^3] */
			NO2[jNy][iNx]  += ( E_NO2  * 1.0E-06 / ( nCell * cellAreas[jNy][iNx] ) ); /* [molec / cm^3] */
			HNO2[jNy][iNx] += ( E_HNO2 * 1.0E-06 / ( nCell * cellAreas[jNy][iNx] ) ); /* [molec / cm^3] */
			CO[jNy][iNx]   += ( E_CO   * 1.0E-06 / ( nCell * cellAreas[jNy][iNx] ) ); /* [molec / cm^3] */
			CH4[jNy][iNx]  += ( E_CH4  * 1.0E-06 / ( nCell * cellAreas[jNy][iNx] ) ); /* [molec / cm^3] */
			C2H6[jNy][iNx] += ( E_C2H6 * 1.0E-06 / ( nCell * cellAreas[jNy][iNx] ) ); /* [molec / cm^3] */
			PRPE[jNy][iNx] += ( E_PRPE * 1.0E-06 / ( nCell * cellAreas[jNy][iNx] ) ); /* [molec / cm^3] */
			ALK4[jNy][iNx] += ( E_ALK4 * 1.0E-06 / ( nCell * cellAreas[jNy][iNx] ) ); /* [molec / cm^3] */
			CH2O[jNy][iNx] += ( E_CH2O * 1.0E-06 / ( nCell * cellAreas[jNy][iNx] ) ); /* [molec / cm^3] */
			ALD2[jNy][iNx] += ( E_ALD2 * 1.0E-06 / ( nCell * cellAreas[jNy][iNx] ) ); /* [molec / cm^3] */
			GLYX[jNy][iNx] += ( E_GLYX * 1.0E-06 / ( nCell * cellAreas[jNy][iNx] ) ); /* [molec / cm^3] */
			MGLY[jNy][iNx] += ( E_MGLY * 1.0E-06 / ( nCell * cellAreas[jNy][iNx] ) ); /* [molec / cm^3] */
                        SO2[jNy][iNx]  += ( E_SO2 * 1.0E-06 / ( nCell * cellAreas[jNy][iNx] ) ); /* [molec / cm^3] */
		    }
=======

                    if ( !reducedSize ) {
                        /* Emissions will only be added if chemistry is turned on! */

                        /* Each of the following arrays are in [# / cm^3], where
                         * # can either be expressed in molecules for gaseous
                         * species or in number of particles for aerosols */
                        CO2[jNy][iNx]  += ( E_CO2  * 1.0E-06 / ( nCell * cellAreas[jNy][iNx] ) );
                        NO[jNy][iNx]   += ( E_NO   * 1.0E-06 / ( nCell * cellAreas[jNy][iNx] ) );
                        NO2[jNy][iNx]  += ( E_NO2  * 1.0E-06 / ( nCell * cellAreas[jNy][iNx] ) );
                        HNO2[jNy][iNx] += ( E_HNO2 * 1.0E-06 / ( nCell * cellAreas[jNy][iNx] ) );
                        CO[jNy][iNx]   += ( E_CO   * 1.0E-06 / ( nCell * cellAreas[jNy][iNx] ) );
                        CH4[jNy][iNx]  += ( E_CH4  * 1.0E-06 / ( nCell * cellAreas[jNy][iNx] ) );
                        C2H6[jNy][iNx] += ( E_C2H6 * 1.0E-06 / ( nCell * cellAreas[jNy][iNx] ) );
                        PRPE[jNy][iNx] += ( E_PRPE * 1.0E-06 / ( nCell * cellAreas[jNy][iNx] ) );
                        ALK4[jNy][iNx] += ( E_ALK4 * 1.0E-06 / ( nCell * cellAreas[jNy][iNx] ) );
                        CH2O[jNy][iNx] += ( E_CH2O * 1.0E-06 / ( nCell * cellAreas[jNy][iNx] ) );
                        ALD2[jNy][iNx] += ( E_ALD2 * 1.0E-06 / ( nCell * cellAreas[jNy][iNx] ) );
                        GLYX[jNy][iNx] += ( E_GLYX * 1.0E-06 / ( nCell * cellAreas[jNy][iNx] ) );
                        MGLY[jNy][iNx] += ( E_MGLY * 1.0E-06 / ( nCell * cellAreas[jNy][iNx] ) );
                        SO2[jNy][iNx]  += ( E_SO2  * 1.0E-06 / ( nCell * cellAreas[jNy][iNx] ) );
                    }

>>>>>>> 94249c56
                    if ( set2Saturation ) {
                        /* If supersaturated, then set water vapor to saturation and no bare soot particles
                         * as they are all covered with ice */
                            H2O[jNy][iNx] = physFunc::pSat_H2Os( met.temp_[jNy][iNx] ) / ( physConst::kB * met.temp_[jNy][iNx] * 1.00E+06 ); /* [molec / cm^3] */
                    } else {
                        /* If subsaturated, then emit water and soot */
                        H2O[jNy][iNx]      += ( E_H2O * 1.0E-06 / ( nCell * cellAreas[jNy][iNx] ) ); /* [molec / cm^3] */
                        sootDens[jNy][iNx] += ( Soot_Den * areaPlume / ( nCell * cellAreas[jNy][iNx] ) );
                        sootRadi[jNy][iNx] = rad;
                        sootArea[jNy][iNx] = 4.0 * physConst::PI * rad * rad * sootDens[jNy][iNx];
                    }
<<<<<<< HEAD
=======

>>>>>>> 94249c56
                }

            }

        }

        if ( ( std::isfinite(iceAer.Moment()) ) && ( iceAer.Moment() > 0.0E+00 ) )
            solidAerosol.addPDF( iceAer, weights[innerRing], cellAreas, nCell );
        if ( ( std::isfinite(liqAer.Moment()) ) && ( liqAer.Moment() > 0.0E+00 ) )
            liquidAerosol.addPDF( liqAer, weights[innerRing], cellAreas, nCell );


    } else {
        /* Half rings */

        for ( innerRing = 0; innerRing <= 1; innerRing++ ) {
            /* Concentrations should be identical whether it is half-rings or
             * full rings. Therefore, make sure that nCell is doubled when
             * using half-rings! */
            nCell     = 2.0 * nCellMap[innerRing];
            for ( jNy = 0; jNy < NY; jNy++ ) {
                for ( iNx = 0; iNx < NX; iNx++ ) {
                    w = weights[innerRing][jNy][iNx];

                    /* Initially weights are either 0 or 1 */
                    if ( w != 0.0E+00 ) {
<<<<<<< HEAD
			if ( CHEMISTRY ) {
			    CO2[jNy][iNx]  += ( E_CO2  * 1.0E-06 / ( nCell * cellAreas[jNy][iNx] ) ); /* [molec / cm^3] */
			    NO[jNy][iNx]   += ( E_NO   * 1.0E-06 / ( nCell * cellAreas[jNy][iNx] ) ); /* [molec / cm^3] */
			    NO2[jNy][iNx]  += ( E_NO2  * 1.0E-06 / ( nCell * cellAreas[jNy][iNx] ) ); /* [molec / cm^3] */
			    HNO2[jNy][iNx] += ( E_HNO2 * 1.0E-06 / ( nCell * cellAreas[jNy][iNx] ) ); /* [molec / cm^3] */
			    CO[jNy][iNx]   += ( E_CO   * 1.0E-06 / ( nCell * cellAreas[jNy][iNx] ) ); /* [molec / cm^3] */
			    CH4[jNy][iNx]  += ( E_CH4  * 1.0E-06 / ( nCell * cellAreas[jNy][iNx] ) ); /* [molec / cm^3] */
			    C2H6[jNy][iNx] += ( E_C2H6 * 1.0E-06 / ( nCell * cellAreas[jNy][iNx] ) ); /* [molec / cm^3] */
			    PRPE[jNy][iNx] += ( E_PRPE * 1.0E-06 / ( nCell * cellAreas[jNy][iNx] ) ); /* [molec / cm^3] */
			    ALK4[jNy][iNx] += ( E_ALK4 * 1.0E-06 / ( nCell * cellAreas[jNy][iNx] ) ); /* [molec / cm^3] */
			    CH2O[jNy][iNx] += ( E_CH2O * 1.0E-06 / ( nCell * cellAreas[jNy][iNx] ) ); /* [molec / cm^3] */
			    ALD2[jNy][iNx] += ( E_ALD2 * 1.0E-06 / ( nCell * cellAreas[jNy][iNx] ) ); /* [molec / cm^3] */
			    GLYX[jNy][iNx] += ( E_GLYX * 1.0E-06 / ( nCell * cellAreas[jNy][iNx] ) ); /* [molec / cm^3] */
			    MGLY[jNy][iNx] += ( E_MGLY * 1.0E-06 / ( nCell * cellAreas[jNy][iNx] ) ); /* [molec / cm^3] */
                            SO2[jNy][iNx]  += ( E_SO2 * 1.0E-06 / ( nCell * cellAreas[jNy][iNx] ) ); /* [molec / cm^3] */
			}
=======
                        if ( !reducedSize ) {
                            /* Emissions will only be added if chemistry is turned on! */

                            /* Each of the following arrays are in [# / cm^3], where
                             * # can either be expressed in molecules for gaseous
                             * species or in number of particles for aerosols */
                            CO2[jNy][iNx]  += ( E_CO2  * 1.0E-06 / ( nCell * cellAreas[jNy][iNx] ) );
                            NO[jNy][iNx]   += ( E_NO   * 1.0E-06 / ( nCell * cellAreas[jNy][iNx] ) );
                            NO2[jNy][iNx]  += ( E_NO2  * 1.0E-06 / ( nCell * cellAreas[jNy][iNx] ) );
                            HNO2[jNy][iNx] += ( E_HNO2 * 1.0E-06 / ( nCell * cellAreas[jNy][iNx] ) );
                            CO[jNy][iNx]   += ( E_CO   * 1.0E-06 / ( nCell * cellAreas[jNy][iNx] ) );
                            CH4[jNy][iNx]  += ( E_CH4  * 1.0E-06 / ( nCell * cellAreas[jNy][iNx] ) );
                            C2H6[jNy][iNx] += ( E_C2H6 * 1.0E-06 / ( nCell * cellAreas[jNy][iNx] ) );
                            PRPE[jNy][iNx] += ( E_PRPE * 1.0E-06 / ( nCell * cellAreas[jNy][iNx] ) );
                            ALK4[jNy][iNx] += ( E_ALK4 * 1.0E-06 / ( nCell * cellAreas[jNy][iNx] ) );
                            CH2O[jNy][iNx] += ( E_CH2O * 1.0E-06 / ( nCell * cellAreas[jNy][iNx] ) );
                            ALD2[jNy][iNx] += ( E_ALD2 * 1.0E-06 / ( nCell * cellAreas[jNy][iNx] ) );
                            GLYX[jNy][iNx] += ( E_GLYX * 1.0E-06 / ( nCell * cellAreas[jNy][iNx] ) );
                            MGLY[jNy][iNx] += ( E_MGLY * 1.0E-06 / ( nCell * cellAreas[jNy][iNx] ) );
                            SO2[jNy][iNx]  += ( E_SO2  * 1.0E-06 / ( nCell * cellAreas[jNy][iNx] ) );
                        }

>>>>>>> 94249c56
                        if ( set2Saturation ) {
                            /* If supersaturated, then set water vapor to saturation and no
                             * bare soot particles as they are all covered with ice */
                            H2O[jNy][iNx] = physFunc::pSat_H2Os( met.temp_[jNy][iNx] ) / ( physConst::kB * met.temp_[jNy][iNx] * 1.00E+06 );
                        } else {
                            /* If subsaturated, then emit water and soot */
                            H2O[jNy][iNx]      += ( E_H2O * 1.0E-06 / ( nCell * cellAreas[jNy][iNx] ) ); /* [molec / cm^3] */
                            sootDens[jNy][iNx] += ( Soot_Den * areaPlume / ( nCell * cellAreas[jNy][iNx] ) );
                            sootRadi[jNy][iNx] = rad;
                            sootArea[jNy][iNx] = 4.0 * physConst::PI * rad * rad * sootDens[jNy][iNx];
                        }
<<<<<<< HEAD
=======

>>>>>>> 94249c56
                    }
                }
            }

            if ( ( std::isfinite(iceAer.Moment()) ) && ( iceAer.Moment() > 0.0E+00 ) )
                solidAerosol.addPDF( iceAer, weights[innerRing], cellAreas, nCell );
            if ( ( std::isfinite(liqAer.Moment()) ) && ( liqAer.Moment() > 0.0E+00 ) )
                liquidAerosol.addPDF( liqAer, weights[innerRing], cellAreas, nCell );

        }

    }

} /* End of Solution::addEmission */

Vector_1D Solution::getAmbient() const
{

    Vector_1D ambVector( NSPEC, 0.0 );

    ambVector[  0] = CO2[0][0];
    ambVector[  1] = PPN[0][0];
    ambVector[  2] = BrNO2[0][0];
    ambVector[  3] = IEPOX[0][0];
    ambVector[  4] = PMNN[0][0];
    ambVector[  5] = N2O[0][0];
    ambVector[  6] = N[0][0];
    ambVector[  7] = PAN[0][0];
    ambVector[  8] = ALK4[0][0];
    ambVector[  9] = MAP[0][0];
    ambVector[ 10] = MPN[0][0];
    ambVector[ 11] = Cl2O2[0][0];
    ambVector[ 12] = ETP[0][0];
    ambVector[ 13] = HNO2[0][0];
    ambVector[ 14] = C3H8[0][0];
    ambVector[ 15] = RA3P[0][0];
    ambVector[ 16] = RB3P[0][0];
    ambVector[ 17] = OClO[0][0];
    ambVector[ 18] = ClNO2[0][0];
    ambVector[ 19] = ISOP[0][0];
    ambVector[ 20] = HNO4[0][0];
    ambVector[ 21] = MAOP[0][0];
    ambVector[ 22] = MP[0][0];
    ambVector[ 23] = ClOO[0][0];
    ambVector[ 24] = RP[0][0];
    ambVector[ 25] = BrCl[0][0];
    ambVector[ 26] = PP[0][0];
    ambVector[ 27] = PRPN[0][0];
    ambVector[ 28] = SO4[0][0];
    ambVector[ 29] = Br2[0][0];
    ambVector[ 30] = ETHLN[0][0];
    ambVector[ 31] = MVKN[0][0];
    ambVector[ 32] = R4P[0][0];
    ambVector[ 33] = C2H6[0][0];
    ambVector[ 34] = RIP[0][0];
    ambVector[ 35] = VRP[0][0];
    ambVector[ 36] = ATOOH[0][0];
    ambVector[ 37] = IAP[0][0];
    ambVector[ 38] = DHMOB[0][0];
    ambVector[ 39] = MOBA[0][0];
    ambVector[ 40] = MRP[0][0];
    ambVector[ 41] = N2O5[0][0];
    ambVector[ 42] = ISNOHOO[0][0];
    ambVector[ 43] = ISNP[0][0];
    ambVector[ 44] = ISOPNB[0][0];
    ambVector[ 45] = IEPOXOO[0][0];
    ambVector[ 46] = MACRNO2[0][0];
    ambVector[ 47] = ROH[0][0];
    ambVector[ 48] = MOBAOO[0][0];
    ambVector[ 49] = DIBOO[0][0];
    ambVector[ 50] = PMN[0][0];
    ambVector[ 51] = ISNOOB[0][0];
    ambVector[ 52] = INPN[0][0];
    ambVector[ 53] = H[0][0];
    ambVector[ 54] = BrNO3[0][0];
    ambVector[ 55] = PRPE[0][0];
    ambVector[ 56] = MVKOO[0][0];
    ambVector[ 57] = Cl2[0][0];
    ambVector[ 58] = ISOPND[0][0];
    ambVector[ 59] = HOBr[0][0];
    ambVector[ 60] = A3O2[0][0];
    ambVector[ 61] = PROPNN[0][0];
    ambVector[ 62] = GLYX[0][0];
    ambVector[ 63] = MAOPO2[0][0];
    ambVector[ 64] = CH4[0][0];
    ambVector[ 65] = GAOO[0][0];
    ambVector[ 66] = B3O2[0][0];
    ambVector[ 67] = ACET[0][0];
    ambVector[ 68] = MACRN[0][0];
    ambVector[ 69] = CH2OO[0][0];
    ambVector[ 70] = MGLYOO[0][0];
    ambVector[ 71] = VRO2[0][0];
    ambVector[ 72] = MGLOO[0][0];
    ambVector[ 73] = MACROO[0][0];
    ambVector[ 74] = PO2[0][0];
    ambVector[ 75] = CH3CHOO[0][0];
    ambVector[ 76] = MAN2[0][0];
    ambVector[ 77] = ISNOOA[0][0];
    ambVector[ 78] = H2O2[0][0];
    ambVector[ 79] = PRN1[0][0];
    ambVector[ 80] = ETO2[0][0];
    ambVector[ 81] = KO2[0][0];
    ambVector[ 82] = RCO3[0][0];
    ambVector[ 83] = HC5OO[0][0];
    ambVector[ 84] = GLYC[0][0];
    ambVector[ 85] = ClNO3[0][0];
    ambVector[ 86] = RIO2[0][0];
    ambVector[ 87] = R4N1[0][0];
    ambVector[ 88] = HOCl[0][0];
    ambVector[ 89] = ATO2[0][0];
    ambVector[ 90] = HNO3[0][0];
    ambVector[ 91] = ISN1[0][0];
    ambVector[ 92] = MAO3[0][0];
    ambVector[ 93] = MRO2[0][0];
    ambVector[ 94] = INO2[0][0];
    ambVector[ 95] = HAC[0][0];
    ambVector[ 96] = HC5[0][0];
    ambVector[ 97] = MGLY[0][0];
    ambVector[ 98] = ISOPNBO2[0][0];
    ambVector[ 99] = ISOPNDO2[0][0];
    ambVector[100] = R4O2[0][0];
    ambVector[101] = R4N2[0][0];
    ambVector[102] = BrO[0][0];
    ambVector[103] = RCHO[0][0];
    ambVector[104] = MEK[0][0];
    ambVector[105] = ClO[0][0];
    ambVector[106] = MACR[0][0];
    ambVector[107] = SO2[0][0];
    ambVector[108] = MVK[0][0];
    ambVector[109] = ALD2[0][0];
    ambVector[110] = MCO3[0][0];
    ambVector[111] = CH2O[0][0];
    ambVector[112] = H2O[0][0];
    ambVector[113] = Br[0][0];
    ambVector[114] = NO[0][0];
    ambVector[115] = NO3[0][0];
    ambVector[116] = Cl[0][0];
    ambVector[117] = O[0][0];
    ambVector[118] = O1D[0][0];
    ambVector[119] = O3[0][0];
    ambVector[120] = HO2[0][0];
    ambVector[121] = NO2[0][0];
    ambVector[122] = OH[0][0];
    ambVector[123] = HBr[0][0];
    ambVector[124] = HCl[0][0];
    ambVector[125] = CO[0][0];
    ambVector[126] = MO2[0][0];
    ambVector[127] = ACTA[0][0];
    ambVector[128] = EOH[0][0];
    ambVector[129] = H2[0][0];
    ambVector[130] = HCOOH[0][0];
    ambVector[131] = MOH[0][0];
    ambVector[132] = N2[0][0];
    ambVector[133] = O2[0][0];
    ambVector[134] = RCOOH[0][0];

    return ambVector;

} /* End of Solution::getAmbient */

Vector_1D Solution::getLiqSpecies( ) const
{

    Vector_1D liqAerVector( 9, 0.0 );

    liqAerVector[0] = SO4L[0][0];
    liqAerVector[1] = H2OL[0][0];
    liqAerVector[2] = HNO3L[0][0];
    liqAerVector[3] = HClL[0][0];
    liqAerVector[4] = HOClL[0][0];
    liqAerVector[5] = HBrL[0][0];
    liqAerVector[6] = HOBrL[0][0];
    liqAerVector[7] = H2OS[0][0];
    liqAerVector[8] = HNO3S[0][0];

    return liqAerVector;

} /* End of Solution::getLiqSpecies */

Vector_2D Solution::getAerosol( ) const
{

    Vector_2D aerVector( nAer, Vector_1D( 3, 0.0 ) );

    aerVector[  0][0] = sootDens[0][0];
    aerVector[  0][1] = sootRadi[0][0];
    aerVector[  0][2] = sootArea[0][0];
    aerVector[  1][0] = PA_nDens;
    aerVector[  1][1] = PA_rEff;
    aerVector[  1][2] = PA_SAD;
    aerVector[  2][0] = LA_nDens;
    aerVector[  2][1] = LA_rEff;
    aerVector[  2][2] = LA_SAD;

    return aerVector;

} /* End of Solution::getAerosol */

Vector_1D Solution::getAerosolDens( ) const
{

    Vector_1D aerVector( nAer, 0.0 );

    aerVector[  0] = sootDens[0][0];
    aerVector[  1] = PA_nDens;
    aerVector[  2] = LA_nDens;

    return aerVector;

} /* End of Solution::getAerosolDens */

Vector_1D Solution::getAerosolRadi( ) const
{

    Vector_1D aerVector( nAer, 0.0 );

    aerVector[  0] = sootRadi[0][0];
    aerVector[  1] = PA_rEff;
    aerVector[  2] = LA_rEff;

    return aerVector;

} /* End of Solution::getAerosolRadi */

Vector_1D Solution::getAerosolArea( ) const
{

    Vector_1D aerVector( nAer, 0.0 );

    aerVector[  0] = sootArea[0][0];
    aerVector[  1] = PA_SAD;
    aerVector[  2] = LA_SAD;

    return aerVector;

} /* End of Solution::getAerosolArea */

void Solution::getAerosolProp( RealDouble ( &radi )[4], \
                               RealDouble ( &area )[4], \
                               RealDouble &IWC,         \
                               const Vector_2D &weights ) const
{

    UInt jNy, iNx;

    Vector_1D aerosolProp( 4, 0.0E+00 );
    RealDouble totalWeight = 0.0E+00;

    for ( jNy = 0; jNy < NY; jNy++ ) {
        for ( iNx = 0; iNx < NX; iNx++ )
            totalWeight += weights[jNy][iNx];
    }

    /* Compute aerosol microphysical properties for ice/NAT */
    aerosolProp = solidAerosol.Average( weights, totalWeight );

    radi[0] = aerosolProp[1];                      /* [m]        */
    area[0] = aerosolProp[2];                      /* [m^2/cm^3] */
    IWC     = physConst::RHO_ICE * aerosolProp[3]; /* [kg/cm^3] */

    /* Compute aerosol microphysical properties for stratospheric liquid aerosols */
    aerosolProp = liquidAerosol.Average( weights, totalWeight );

    radi[1] = aerosolProp[1]; /* [m]        */
    area[1] = aerosolProp[2]; /* [m^2/cm^3] */

    /* Compute aerosol microphysical properties for tropospheric sulfates (near ground) */

    radi[2] = 0.0E+00;
    area[2] = 0.0E+00;

    /* Compute aerosol microphysical properties for BC particles */

    radi[3] = 0.0E+00;
    area[3] = 0.0E+00;

    for ( jNy = 0; jNy < NY; jNy++ ) {
        for ( iNx = 0; iNx < NX; iNx++ ) {
            area[3] += sootDens[jNy][iNx] * 4.0 * physConst::PI * \
                       sootRadi[jNy][iNx] * sootRadi[jNy][iNx] *  \
                       weights[jNy][iNx] / totalWeight;
            radi[3] += sootRadi[jNy][iNx] * \
                       weights[jNy][iNx] / totalWeight;
        }
    }

} /* End of Solution::getAerosolProp */

int Solution::SpinUp( Vector_1D &amb_Value,       \
                      const Input &input,         \
                      const RealDouble airDens,   \
                      const RealDouble startTime, \
                      const bool DBG )
{

    /* Chemistry timestep
     * DT_CHEM               = 10 mins */
    const RealDouble DT_CHEM = 10.0 * 60.0;
    RealDouble curr_Time_s   = startTime * 3600.0;

    /* Integrate chemistry from startTime until endTime
     * Make sure than endTime is greater than startTime,
     * if not integrate until next day at the same time */
    RealDouble RunUntil = input.emissionTime();

//    /* If emission time corresponds to data from file exit here */
//    if ( startTime == RunUntil )
//        return 1;

//    if ( RunUntil < startTime )
//        RunUntil += 24.0;
    RunUntil += 24.0;

    /* Convert to seconds */
    RunUntil *= 3600.0;

    /* Allocate arrays for KPP */
    int IERR = 0;
    RealDouble STEPMIN = (RealDouble)0.0;

    RealDouble RTOL[NVAR];
    RealDouble ATOL[NVAR];

    for( UInt i = 0; i < NVAR; i++ ) {
        RTOL[i] = KPP_RTOLS;
        ATOL[i] = KPP_ATOLS;
    }


    /* Initialize arrays */
    for ( UInt iVar = 0; iVar < NVAR; iVar++ )
        VAR[iVar] = amb_Value[iVar] * airDens;

    for ( UInt iFix = 0; iFix < NFIX; iFix++ )
        FIX[iFix] = amb_Value[NVAR+iFix] * airDens;

    /* Define sun parameters */
    SZA *sun = new SZA( input.latitude_deg(), input.emissionDOY() );

    if ( DBG )
        std::cout << "\n Running spin-up from " << curr_Time_s / 3600.0 << " to " << RunUntil / 3600.0 << " [hr]\n";

    while ( curr_Time_s < RunUntil ) {

        /* Compute the cosize of solar zenith angle midway through the integration step */
        sun->Update( curr_Time_s + DT_CHEM/2 );

        for ( UInt iPhotol = 0; iPhotol < NPHOTOL; iPhotol++ )
            PHOTOL[iPhotol] = 0.0E+00;

        if ( sun->CSZA > 0.0E+00 )
            Update_JRates( PHOTOL, sun->CSZA );

        if ( DBG ) {
            std::cout << "\n DEBUG : (In SpinUp)\n";
            for ( UInt iPhotol = 0; iPhotol < NPHOTOL; iPhotol++ )
                std::cout << "         PHOTOL[" << iPhotol << "] = " << PHOTOL[iPhotol] << "\n";
        }

        /* Update reaction rates */
        for ( UInt iReact = 0; iReact < NREACT; iReact++ )
            RCONST[iReact] = 0.0E+00;

        Update_RCONST( input.temperature_K(), input.pressure_Pa(), airDens, VAR[ind_H2O] );

        /* ~~~~~~~~~~~~~~~~~~~~~~~~ */
        /* ~~~~~ Integration ~~~~~~ */
        /* ~~~~~~~~~~~~~~~~~~~~~~~~ */

        IERR = INTEGRATE( VAR, curr_Time_s, curr_Time_s + DT_CHEM, \
                          ATOL, RTOL, STEPMIN );

        if ( IERR < 0 ) {
            /* Integration failed */

            std::cout << " SpinUp Integration failed";
            #ifdef OMP
                std::cout << " on " << omp_get_thread_num();
            #endif /* OMP */
            std::cout << " at time t = " << curr_Time_s/3600.0 << "\n";

            if ( DBG ) {
                std::cout << " ~~~ Printing reaction rates:\n";
                for ( UInt iReact = 0; iReact < NREACT; iReact++ ) {
                    std::cout << "Reaction " << iReact << ": " << RCONST[iReact] << " [molec/cm^3/s]\n";
                }
                std::cout << " ~~~ Printing concentrations:\n";
                for ( UInt iSpec = 0; iSpec < NVAR; iSpec++ ) {
                    std::cout << "Species " << iSpec << ": " << VAR[iSpec]/airDens*1.0E+09 << " [ppb]\n";
                }
            }

            return KPP_FAIL;
        }

        curr_Time_s += DT_CHEM;

    }

    for ( UInt iVar = 0; iVar < NVAR; iVar++ )
        amb_Value[iVar] = VAR[iVar] / airDens;


    /* Clear dynamically allocated variable(s) */
    sun->~SZA();

    return IERR;

} /* End of Solution::SpinUp */

void Solution::Debug( const RealDouble airDens )
{

    UInt iNx, jNy;
    iNx = 0;
    jNy = 0;

    std::cout << std::endl;
    std::cout << "**** Input Debugger ****" << std::endl;
    std::cout << "Background concentrations: " << std::endl;
    std::cout << std::endl;
    std::cout << "   Species " << "    Value" << " Units " << std::endl;

    std::cout << std::setw(9);
    std::cout << "CO2" << ": ";
    std::cout << std::setw(9);
    std::cout << CO2[jNy][iNx]/airDens*1.0E+09 << " [ppb]" << std::endl;
    std::cout << std::setw(9);
    std::cout << "PPN" << ": ";
    std::cout << std::setw(9);
    std::cout << PPN[jNy][iNx]/airDens*1.0E+09 << " [ppb]" << std::endl;
    std::cout << std::setw(9);
    std::cout << "BrNO2" << ": ";
    std::cout << std::setw(9);
    std::cout << BrNO2[jNy][iNx]/airDens*1.0E+09 << " [ppb]" << std::endl;
    std::cout << std::setw(9);
    std::cout << "IEPOX" << ": ";
    std::cout << std::setw(9);
    std::cout << IEPOX[jNy][iNx]/airDens*1.0E+09 << " [ppb]" << std::endl;
    std::cout << std::setw(9);
    std::cout << "PMNN" << ": ";
    std::cout << std::setw(9);
    std::cout << PMNN[jNy][iNx]/airDens*1.0E+09 << " [ppb]" << std::endl;
    std::cout << std::setw(9);
    std::cout << "N2O" << ": ";
    std::cout << std::setw(9);
    std::cout << N2O[jNy][iNx]/airDens*1.0E+09 << " [ppb]" << std::endl;
    std::cout << std::setw(9);
    std::cout << "N" << ": ";
    std::cout << std::setw(9);
    std::cout << N[jNy][iNx]/airDens*1.0E+09 << " [ppb]" << std::endl;
    std::cout << std::setw(9);
    std::cout << "PAN" << ": ";
    std::cout << std::setw(9);
    std::cout << PAN[jNy][iNx]/airDens*1.0E+09 << " [ppb]" << std::endl;
    std::cout << std::setw(9);
    std::cout << "ALK4" << ": ";
    std::cout << std::setw(9);
    std::cout << ALK4[jNy][iNx]/airDens*1.0E+09 << " [ppb]" << std::endl;
    std::cout << std::setw(9);
    std::cout << "MAP" << ": ";
    std::cout << std::setw(9);
    std::cout << MAP[jNy][iNx]/airDens*1.0E+09 << " [ppb]" << std::endl;
    std::cout << std::setw(9);
    std::cout << "MPN" << ": ";
    std::cout << std::setw(9);
    std::cout << MPN[jNy][iNx]/airDens*1.0E+09 << " [ppb]" << std::endl;
    std::cout << std::setw(9);
    std::cout << "Cl2O2" << ": ";
    std::cout << std::setw(9);
    std::cout << Cl2O2[jNy][iNx]/airDens*1.0E+09 << " [ppb]" << std::endl;
    std::cout << std::setw(9);
    std::cout << "ETP" << ": ";
    std::cout << std::setw(9);
    std::cout << ETP[jNy][iNx]/airDens*1.0E+09 << " [ppb]" << std::endl;
    std::cout << std::setw(9);
    std::cout << "HNO2" << ": ";
    std::cout << std::setw(9);
    std::cout << HNO2[jNy][iNx]/airDens*1.0E+09 << " [ppb]" << std::endl;
    std::cout << std::setw(9);
    std::cout << "C3H8" << ": ";
    std::cout << std::setw(9);
    std::cout << C3H8[jNy][iNx]/airDens*1.0E+09 << " [ppb]" << std::endl;
    std::cout << std::setw(9);
    std::cout << "RA3P" << ": ";
    std::cout << std::setw(9);
    std::cout << RA3P[jNy][iNx]/airDens*1.0E+09 << " [ppb]" << std::endl;
    std::cout << std::setw(9);
    std::cout << "RB3P" << ": ";
    std::cout << std::setw(9);
    std::cout << RB3P[jNy][iNx]/airDens*1.0E+09 << " [ppb]" << std::endl;
    std::cout << std::setw(9);
    std::cout << "OClO" << ": ";
    std::cout << std::setw(9);
    std::cout << OClO[jNy][iNx]/airDens*1.0E+09 << " [ppb]" << std::endl;
    std::cout << std::setw(9);
    std::cout << "ClNO2" << ": ";
    std::cout << std::setw(9);
    std::cout << ClNO2[jNy][iNx]/airDens*1.0E+09 << " [ppb]" << std::endl;
    std::cout << std::setw(9);
    std::cout << "ISOP" << ": ";
    std::cout << std::setw(9);
    std::cout << ISOP[jNy][iNx]/airDens*1.0E+09 << " [ppb]" << std::endl;
    std::cout << std::setw(9);
    std::cout << "HNO4" << ": ";
    std::cout << std::setw(9);
    std::cout << HNO4[jNy][iNx]/airDens*1.0E+09 << " [ppb]" << std::endl;
    std::cout << std::setw(9);
    std::cout << "MAOP" << ": ";
    std::cout << std::setw(9);
    std::cout << MAOP[jNy][iNx]/airDens*1.0E+09 << " [ppb]" << std::endl;
    std::cout << std::setw(9);
    std::cout << "MP" << ": ";
    std::cout << std::setw(9);
    std::cout << MP[jNy][iNx]/airDens*1.0E+09 << " [ppb]" << std::endl;
    std::cout << std::setw(9);
    std::cout << "ClOO" << ": ";
    std::cout << std::setw(9);
    std::cout << ClOO[jNy][iNx]/airDens*1.0E+09 << " [ppb]" << std::endl;
    std::cout << std::setw(9);
    std::cout << "RP" << ": ";
    std::cout << std::setw(9);
    std::cout << RP[jNy][iNx]/airDens*1.0E+09 << " [ppb]" << std::endl;
    std::cout << std::setw(9);
    std::cout << "BrCl" << ": ";
    std::cout << std::setw(9);
    std::cout << BrCl[jNy][iNx]/airDens*1.0E+09 << " [ppb]" << std::endl;
    std::cout << std::setw(9);
    std::cout << "PP" << ": ";
    std::cout << std::setw(9);
    std::cout << PP[jNy][iNx]/airDens*1.0E+09 << " [ppb]" << std::endl;
    std::cout << std::setw(9);
    std::cout << "PRPN" << ": ";
    std::cout << std::setw(9);
    std::cout << PRPN[jNy][iNx]/airDens*1.0E+09 << " [ppb]" << std::endl;
    std::cout << std::setw(9);
    std::cout << "SO4" << ": ";
    std::cout << std::setw(9);
    std::cout << SO4[jNy][iNx]/airDens*1.0E+09 << " [ppb]" << std::endl;
    std::cout << std::setw(9);
    std::cout << "Br2" << ": ";
    std::cout << std::setw(9);
    std::cout << Br2[jNy][iNx]/airDens*1.0E+09 << " [ppb]" << std::endl;
    std::cout << std::setw(9);
    std::cout << "ETHLN" << ": ";
    std::cout << std::setw(9);
    std::cout << ETHLN[jNy][iNx]/airDens*1.0E+09 << " [ppb]" << std::endl;
    std::cout << std::setw(9);
    std::cout << "MVKN" << ": ";
    std::cout << std::setw(9);
    std::cout << MVKN[jNy][iNx]/airDens*1.0E+09 << " [ppb]" << std::endl;
    std::cout << std::setw(9);
    std::cout << "R4P" << ": ";
    std::cout << std::setw(9);
    std::cout << R4P[jNy][iNx]/airDens*1.0E+09 << " [ppb]" << std::endl;
    std::cout << std::setw(9);
    std::cout << "C2H6" << ": ";
    std::cout << std::setw(9);
    std::cout << C2H6[jNy][iNx]/airDens*1.0E+09 << " [ppb]" << std::endl;
    std::cout << std::setw(9);
    std::cout << "RIP" << ": ";
    std::cout << std::setw(9);
    std::cout << RIP[jNy][iNx]/airDens*1.0E+09 << " [ppb]" << std::endl;
    std::cout << std::setw(9);
    std::cout << "VRP" << ": ";
    std::cout << std::setw(9);
    std::cout << VRP[jNy][iNx]/airDens*1.0E+09 << " [ppb]" << std::endl;
    std::cout << std::setw(9);
    std::cout << "ATOOH" << ": ";
    std::cout << std::setw(9);
    std::cout << ATOOH[jNy][iNx]/airDens*1.0E+09 << " [ppb]" << std::endl;
    std::cout << std::setw(9);
    std::cout << "IAP" << ": ";
    std::cout << std::setw(9);
    std::cout << IAP[jNy][iNx]/airDens*1.0E+09 << " [ppb]" << std::endl;
    std::cout << std::setw(9);
    std::cout << "DHMOB" << ": ";
    std::cout << std::setw(9);
    std::cout << DHMOB[jNy][iNx]/airDens*1.0E+09 << " [ppb]" << std::endl;
    std::cout << std::setw(9);
    std::cout << "MOBA" << ": ";
    std::cout << std::setw(9);
    std::cout << MOBA[jNy][iNx]/airDens*1.0E+09 << " [ppb]" << std::endl;
    std::cout << std::setw(9);
    std::cout << "MRP" << ": ";
    std::cout << std::setw(9);
    std::cout << MRP[jNy][iNx]/airDens*1.0E+09 << " [ppb]" << std::endl;
    std::cout << std::setw(9);
    std::cout << "N2O5" << ": ";
    std::cout << std::setw(9);
    std::cout << N2O5[jNy][iNx]/airDens*1.0E+09 << " [ppb]" << std::endl;
    std::cout << std::setw(9);
    std::cout << "ISNOHOO" << ": ";
    std::cout << std::setw(9);
    std::cout << ISNOHOO[jNy][iNx]/airDens*1.0E+09 << " [ppb]" << std::endl;
    std::cout << std::setw(9);
    std::cout << "ISNP" << ": ";
    std::cout << std::setw(9);
    std::cout << ISNP[jNy][iNx]/airDens*1.0E+09 << " [ppb]" << std::endl;
    std::cout << std::setw(9);
    std::cout << "ISOPNB" << ": ";
    std::cout << std::setw(9);
    std::cout << ISOPNB[jNy][iNx]/airDens*1.0E+09 << " [ppb]" << std::endl;
    std::cout << std::setw(9);
    std::cout << "IEPOXOO" << ": ";
    std::cout << std::setw(9);
    std::cout << IEPOXOO[jNy][iNx]/airDens*1.0E+09 << " [ppb]" << std::endl;
    std::cout << std::setw(9);
    std::cout << "MACRNO2" << ": ";
    std::cout << std::setw(9);
    std::cout << MACRNO2[jNy][iNx]/airDens*1.0E+09 << " [ppb]" << std::endl;
    std::cout << std::setw(9);
    std::cout << "ROH" << ": ";
    std::cout << std::setw(9);
    std::cout << ROH[jNy][iNx]/airDens*1.0E+09 << " [ppb]" << std::endl;
    std::cout << std::setw(9);
    std::cout << "MOBAOO" << ": ";
    std::cout << std::setw(9);
    std::cout << MOBAOO[jNy][iNx]/airDens*1.0E+09 << " [ppb]" << std::endl;
    std::cout << std::setw(9);
    std::cout << "DIBOO" << ": ";
    std::cout << std::setw(9);
    std::cout << DIBOO[jNy][iNx]/airDens*1.0E+09 << " [ppb]" << std::endl;
    std::cout << std::setw(9);
    std::cout << "PMN" << ": ";
    std::cout << std::setw(9);
    std::cout << PMN[jNy][iNx]/airDens*1.0E+09 << " [ppb]" << std::endl;
    std::cout << std::setw(9);
    std::cout << "ISNOOB" << ": ";
    std::cout << std::setw(9);
    std::cout << ISNOOB[jNy][iNx]/airDens*1.0E+09 << " [ppb]" << std::endl;
    std::cout << std::setw(9);
    std::cout << "INPN" << ": ";
    std::cout << std::setw(9);
    std::cout << INPN[jNy][iNx]/airDens*1.0E+09 << " [ppb]" << std::endl;
    std::cout << std::setw(9);
    std::cout << "H" << ": ";
    std::cout << std::setw(9);
    std::cout << H[jNy][iNx]/airDens*1.0E+09 << " [ppb]" << std::endl;
    std::cout << std::setw(9);
    std::cout << "BrNO3" << ": ";
    std::cout << std::setw(9);
    std::cout << BrNO3[jNy][iNx]/airDens*1.0E+09 << " [ppb]" << std::endl;
    std::cout << std::setw(9);
    std::cout << "PRPE" << ": ";
    std::cout << std::setw(9);
    std::cout << PRPE[jNy][iNx]/airDens*1.0E+09 << " [ppb]" << std::endl;
    std::cout << std::setw(9);
    std::cout << "MVKOO" << ": ";
    std::cout << std::setw(9);
    std::cout << MVKOO[jNy][iNx]/airDens*1.0E+09 << " [ppb]" << std::endl;
    std::cout << std::setw(9);
    std::cout << "Cl2" << ": ";
    std::cout << std::setw(9);
    std::cout << Cl2[jNy][iNx]/airDens*1.0E+09 << " [ppb]" << std::endl;
    std::cout << std::setw(9);
    std::cout << "ISOPND" << ": ";
    std::cout << std::setw(9);
    std::cout << ISOPND[jNy][iNx]/airDens*1.0E+09 << " [ppb]" << std::endl;
    std::cout << std::setw(9);
    std::cout << "HOBr" << ": ";
    std::cout << std::setw(9);
    std::cout << HOBr[jNy][iNx]/airDens*1.0E+09 << " [ppb]" << std::endl;
    std::cout << std::setw(9);
    std::cout << "A3O2" << ": ";
    std::cout << std::setw(9);
    std::cout << A3O2[jNy][iNx]/airDens*1.0E+09 << " [ppb]" << std::endl;
    std::cout << std::setw(9);
    std::cout << "PROPNN" << ": ";
    std::cout << std::setw(9);
    std::cout << PROPNN[jNy][iNx]/airDens*1.0E+09 << " [ppb]" << std::endl;
    std::cout << std::setw(9);
    std::cout << "GLYX" << ": ";
    std::cout << std::setw(9);
    std::cout << GLYX[jNy][iNx]/airDens*1.0E+09 << " [ppb]" << std::endl;
    std::cout << std::setw(9);
    std::cout << "MAOPO2" << ": ";
    std::cout << std::setw(9);
    std::cout << MAOPO2[jNy][iNx]/airDens*1.0E+09 << " [ppb]" << std::endl;
    std::cout << std::setw(9);
    std::cout << "CH4" << ": ";
    std::cout << std::setw(9);
    std::cout << CH4[jNy][iNx]/airDens*1.0E+09 << " [ppb]" << std::endl;
    std::cout << std::setw(9);
    std::cout << "GAOO" << ": ";
    std::cout << std::setw(9);
    std::cout << GAOO[jNy][iNx]/airDens*1.0E+09 << " [ppb]" << std::endl;
    std::cout << std::setw(9);
    std::cout << "B3O2" << ": ";
    std::cout << std::setw(9);
    std::cout << B3O2[jNy][iNx]/airDens*1.0E+09 << " [ppb]" << std::endl;
    std::cout << std::setw(9);
    std::cout << "ACET" << ": ";
    std::cout << std::setw(9);
    std::cout << ACET[jNy][iNx]/airDens*1.0E+09 << " [ppb]" << std::endl;
    std::cout << std::setw(9);
    std::cout << "MACRN" << ": ";
    std::cout << std::setw(9);
    std::cout << MACRN[jNy][iNx]/airDens*1.0E+09 << " [ppb]" << std::endl;
    std::cout << std::setw(9);
    std::cout << "CH2OO" << ": ";
    std::cout << std::setw(9);
    std::cout << CH2OO[jNy][iNx]/airDens*1.0E+09 << " [ppb]" << std::endl;
    std::cout << std::setw(9);
    std::cout << "MGLYOO" << ": ";
    std::cout << std::setw(9);
    std::cout << MGLYOO[jNy][iNx]/airDens*1.0E+09 << " [ppb]" << std::endl;
    std::cout << std::setw(9);
    std::cout << "VRO2" << ": ";
    std::cout << std::setw(9);
    std::cout << VRO2[jNy][iNx]/airDens*1.0E+09 << " [ppb]" << std::endl;
    std::cout << std::setw(9);
    std::cout << "MGLOO" << ": ";
    std::cout << std::setw(9);
    std::cout << MGLOO[jNy][iNx]/airDens*1.0E+09 << " [ppb]" << std::endl;
    std::cout << std::setw(9);
    std::cout << "MACROO" << ": ";
    std::cout << std::setw(9);
    std::cout << MACROO[jNy][iNx]/airDens*1.0E+09 << " [ppb]" << std::endl;
    std::cout << std::setw(9);
    std::cout << "PO2" << ": ";
    std::cout << std::setw(9);
    std::cout << PO2[jNy][iNx]/airDens*1.0E+09 << " [ppb]" << std::endl;
    std::cout << std::setw(9);
    std::cout << "CH3CHOO" << ": ";
    std::cout << std::setw(9);
    std::cout << CH3CHOO[jNy][iNx]/airDens*1.0E+09 << " [ppb]" << std::endl;
    std::cout << std::setw(9);
    std::cout << "MAN2" << ": ";
    std::cout << std::setw(9);
    std::cout << MAN2[jNy][iNx]/airDens*1.0E+09 << " [ppb]" << std::endl;
    std::cout << std::setw(9);
    std::cout << "ISNOOA" << ": ";
    std::cout << std::setw(9);
    std::cout << ISNOOA[jNy][iNx]/airDens*1.0E+09 << " [ppb]" << std::endl;
    std::cout << std::setw(9);
    std::cout << "H2O2" << ": ";
    std::cout << std::setw(9);
    std::cout << H2O2[jNy][iNx]/airDens*1.0E+09 << " [ppb]" << std::endl;
    std::cout << std::setw(9);
    std::cout << "PRN1" << ": ";
    std::cout << std::setw(9);
    std::cout << PRN1[jNy][iNx]/airDens*1.0E+09 << " [ppb]" << std::endl;
    std::cout << std::setw(9);
    std::cout << "ETO2" << ": ";
    std::cout << std::setw(9);
    std::cout << ETO2[jNy][iNx]/airDens*1.0E+09 << " [ppb]" << std::endl;
    std::cout << std::setw(9);
    std::cout << "KO2" << ": ";
    std::cout << std::setw(9);
    std::cout << KO2[jNy][iNx]/airDens*1.0E+09 << " [ppb]" << std::endl;
    std::cout << std::setw(9);
    std::cout << "RCO3" << ": ";
    std::cout << std::setw(9);
    std::cout << RCO3[jNy][iNx]/airDens*1.0E+09 << " [ppb]" << std::endl;
    std::cout << std::setw(9);
    std::cout << "HC5OO" << ": ";
    std::cout << std::setw(9);
    std::cout << HC5OO[jNy][iNx]/airDens*1.0E+09 << " [ppb]" << std::endl;
    std::cout << std::setw(9);
    std::cout << "GLYC" << ": ";
    std::cout << std::setw(9);
    std::cout << GLYC[jNy][iNx]/airDens*1.0E+09 << " [ppb]" << std::endl;
    std::cout << std::setw(9);
    std::cout << "ClNO3" << ": ";
    std::cout << std::setw(9);
    std::cout << ClNO3[jNy][iNx]/airDens*1.0E+09 << " [ppb]" << std::endl;
    std::cout << std::setw(9);
    std::cout << "RIO2" << ": ";
    std::cout << std::setw(9);
    std::cout << RIO2[jNy][iNx]/airDens*1.0E+09 << " [ppb]" << std::endl;
    std::cout << std::setw(9);
    std::cout << "R4N1" << ": ";
    std::cout << std::setw(9);
    std::cout << R4N1[jNy][iNx]/airDens*1.0E+09 << " [ppb]" << std::endl;
    std::cout << std::setw(9);
    std::cout << "HOCl" << ": ";
    std::cout << std::setw(9);
    std::cout << HOCl[jNy][iNx]/airDens*1.0E+09 << " [ppb]" << std::endl;
    std::cout << std::setw(9);
    std::cout << "ATO2" << ": ";
    std::cout << std::setw(9);
    std::cout << ATO2[jNy][iNx]/airDens*1.0E+09 << " [ppb]" << std::endl;
    std::cout << std::setw(9);
    std::cout << "HNO3" << ": ";
    std::cout << std::setw(9);
    std::cout << HNO3[jNy][iNx]/airDens*1.0E+09 << " [ppb]" << std::endl;
    std::cout << std::setw(9);
    std::cout << "ISN1" << ": ";
    std::cout << std::setw(9);
    std::cout << ISN1[jNy][iNx]/airDens*1.0E+09 << " [ppb]" << std::endl;
    std::cout << std::setw(9);
    std::cout << "MAO3" << ": ";
    std::cout << std::setw(9);
    std::cout << MAO3[jNy][iNx]/airDens*1.0E+09 << " [ppb]" << std::endl;
    std::cout << std::setw(9);
    std::cout << "MRO2" << ": ";
    std::cout << std::setw(9);
    std::cout << MRO2[jNy][iNx]/airDens*1.0E+09 << " [ppb]" << std::endl;
    std::cout << std::setw(9);
    std::cout << "INO2" << ": ";
    std::cout << std::setw(9);
    std::cout << INO2[jNy][iNx]/airDens*1.0E+09 << " [ppb]" << std::endl;
    std::cout << std::setw(9);
    std::cout << "HAC" << ": ";
    std::cout << std::setw(9);
    std::cout << HAC[jNy][iNx]/airDens*1.0E+09 << " [ppb]" << std::endl;
    std::cout << std::setw(9);
    std::cout << "HC5" << ": ";
    std::cout << std::setw(9);
    std::cout << HC5[jNy][iNx]/airDens*1.0E+09 << " [ppb]" << std::endl;
    std::cout << std::setw(9);
    std::cout << "MGLY" << ": ";
    std::cout << std::setw(9);
    std::cout << MGLY[jNy][iNx]/airDens*1.0E+09 << " [ppb]" << std::endl;
    std::cout << std::setw(9);
    std::cout << "ISOPNBO2" << ": ";
    std::cout << std::setw(9);
    std::cout << ISOPNBO2[jNy][iNx]/airDens*1.0E+09 << " [ppb]" << std::endl;
    std::cout << std::setw(9);
    std::cout << "ISOPNDO2" << ": ";
    std::cout << std::setw(9);
    std::cout << ISOPNDO2[jNy][iNx]/airDens*1.0E+09 << " [ppb]" << std::endl;
    std::cout << std::setw(9);
    std::cout << "R4O2" << ": ";
    std::cout << std::setw(9);
    std::cout << R4O2[jNy][iNx]/airDens*1.0E+09 << " [ppb]" << std::endl;
    std::cout << std::setw(9);
    std::cout << "R4N2" << ": ";
    std::cout << std::setw(9);
    std::cout << R4N2[jNy][iNx]/airDens*1.0E+09 << " [ppb]" << std::endl;
    std::cout << std::setw(9);
    std::cout << "BrO" << ": ";
    std::cout << std::setw(9);
    std::cout << BrO[jNy][iNx]/airDens*1.0E+09 << " [ppb]" << std::endl;
    std::cout << std::setw(9);
    std::cout << "RCHO" << ": ";
    std::cout << std::setw(9);
    std::cout << RCHO[jNy][iNx]/airDens*1.0E+09 << " [ppb]" << std::endl;
    std::cout << std::setw(9);
    std::cout << "MEK" << ": ";
    std::cout << std::setw(9);
    std::cout << MEK[jNy][iNx]/airDens*1.0E+09 << " [ppb]" << std::endl;
    std::cout << std::setw(9);
    std::cout << "ClO" << ": ";
    std::cout << std::setw(9);
    std::cout << ClO[jNy][iNx]/airDens*1.0E+09 << " [ppb]" << std::endl;
    std::cout << std::setw(9);
    std::cout << "MACR" << ": ";
    std::cout << std::setw(9);
    std::cout << MACR[jNy][iNx]/airDens*1.0E+09 << " [ppb]" << std::endl;
    std::cout << std::setw(9);
    std::cout << "SO2" << ": ";
    std::cout << std::setw(9);
    std::cout << SO2[jNy][iNx]/airDens*1.0E+09 << " [ppb]" << std::endl;
    std::cout << std::setw(9);
    std::cout << "MVK" << ": ";
    std::cout << std::setw(9);
    std::cout << MVK[jNy][iNx]/airDens*1.0E+09 << " [ppb]" << std::endl;
    std::cout << std::setw(9);
    std::cout << "ALD2" << ": ";
    std::cout << std::setw(9);
    std::cout << ALD2[jNy][iNx]/airDens*1.0E+09 << " [ppb]" << std::endl;
    std::cout << std::setw(9);
    std::cout << "MCO3" << ": ";
    std::cout << std::setw(9);
    std::cout << MCO3[jNy][iNx]/airDens*1.0E+09 << " [ppb]" << std::endl;
    std::cout << std::setw(9);
    std::cout << "CH2O" << ": ";
    std::cout << std::setw(9);
    std::cout << CH2O[jNy][iNx]/airDens*1.0E+09 << " [ppb]" << std::endl;
    std::cout << std::setw(9);
    std::cout << "H2O" << ": ";
    std::cout << std::setw(9);
    std::cout << H2O[jNy][iNx]/airDens*1.0E+09 << " [ppb]" << std::endl;
    std::cout << std::setw(9);
    std::cout << "Br" << ": ";
    std::cout << std::setw(9);
    std::cout << Br[jNy][iNx]/airDens*1.0E+09 << " [ppb]" << std::endl;
    std::cout << std::setw(9);
    std::cout << "NO" << ": ";
    std::cout << std::setw(9);
    std::cout << NO[jNy][iNx]/airDens*1.0E+09 << " [ppb]" << std::endl;
    std::cout << std::setw(9);
    std::cout << "NO3" << ": ";
    std::cout << std::setw(9);
    std::cout << NO3[jNy][iNx]/airDens*1.0E+09 << " [ppb]" << std::endl;
    std::cout << std::setw(9);
    std::cout << "Cl" << ": ";
    std::cout << std::setw(9);
    std::cout << Cl[jNy][iNx]/airDens*1.0E+09 << " [ppb]" << std::endl;
    std::cout << std::setw(9);
    std::cout << "O" << ": ";
    std::cout << std::setw(9);
    std::cout << O[jNy][iNx]/airDens*1.0E+09 << " [ppb]" << std::endl;
    std::cout << std::setw(9);
    std::cout << "O1D" << ": ";
    std::cout << std::setw(9);
    std::cout << O1D[jNy][iNx]/airDens*1.0E+09 << " [ppb]" << std::endl;
    std::cout << std::setw(9);
    std::cout << "O3" << ": ";
    std::cout << std::setw(9);
    std::cout << O3[jNy][iNx]/airDens*1.0E+09 << " [ppb]" << std::endl;
    std::cout << std::setw(9);
    std::cout << "HO2" << ": ";
    std::cout << std::setw(9);
    std::cout << HO2[jNy][iNx]/airDens*1.0E+09 << " [ppb]" << std::endl;
    std::cout << std::setw(9);
    std::cout << "NO2" << ": ";
    std::cout << std::setw(9);
    std::cout << NO2[jNy][iNx]/airDens*1.0E+09 << " [ppb]" << std::endl;
    std::cout << std::setw(9);
    std::cout << "OH" << ": ";
    std::cout << std::setw(9);
    std::cout << OH[jNy][iNx]/airDens*1.0E+09 << " [ppb]" << std::endl;
    std::cout << std::setw(9);
    std::cout << "HBr" << ": ";
    std::cout << std::setw(9);
    std::cout << HBr[jNy][iNx]/airDens*1.0E+09 << " [ppb]" << std::endl;
    std::cout << std::setw(9);
    std::cout << "HCl" << ": ";
    std::cout << std::setw(9);
    std::cout << HCl[jNy][iNx]/airDens*1.0E+09 << " [ppb]" << std::endl;
    std::cout << std::setw(9);
    std::cout << "CO" << ": ";
    std::cout << std::setw(9);
    std::cout << CO[jNy][iNx]/airDens*1.0E+09 << " [ppb]" << std::endl;
    std::cout << std::setw(9);
    std::cout << "MO2" << ": ";
    std::cout << std::setw(9);
    std::cout << MO2[jNy][iNx]/airDens*1.0E+09 << " [ppb]" << std::endl;
    std::cout << std::setw(9);
    std::cout << "ACTA" << ": ";
    std::cout << std::setw(9);
    std::cout << ACTA[jNy][iNx]/airDens*1.0E+09 << " [ppb]" << std::endl;
    std::cout << std::setw(9);
    std::cout << "EOH" << ": ";
    std::cout << std::setw(9);
    std::cout << EOH[jNy][iNx]/airDens*1.0E+09 << " [ppb]" << std::endl;
    std::cout << std::setw(9);
    std::cout << "H2" << ": ";
    std::cout << std::setw(9);
    std::cout << H2[jNy][iNx]/airDens*1.0E+09 << " [ppb]" << std::endl;
    std::cout << std::setw(9);
    std::cout << "HCOOH" << ": ";
    std::cout << std::setw(9);
    std::cout << HCOOH[jNy][iNx]/airDens*1.0E+09 << " [ppb]" << std::endl;
    std::cout << std::setw(9);
    std::cout << "MOH" << ": ";
    std::cout << std::setw(9);
    std::cout << MOH[jNy][iNx]/airDens*1.0E+09 << " [ppb]" << std::endl;
    std::cout << std::setw(9);
    std::cout << "N2" << ": ";
    std::cout << std::setw(9);
    std::cout << N2[jNy][iNx]/airDens*1.0E+09 << " [ppb]" << std::endl;
    std::cout << std::setw(9);
    std::cout << "O2" << ": ";
    std::cout << std::setw(9);
    std::cout << O2[jNy][iNx]/airDens*1.0E+09 << " [ppb]" << std::endl;
    std::cout << std::setw(9);
    std::cout << "RCOOH" << ": ";
    std::cout << std::setw(9);
    std::cout << RCOOH[jNy][iNx]/airDens*1.0E+09 << " [ppb]" << std::endl;
    std::cout << std::endl;
    std::cout << std::endl;

} /* End of Solution::Debug */

/* End of Structure.cpp */<|MERGE_RESOLUTION|>--- conflicted
+++ resolved
@@ -87,18 +87,12 @@
 
 } /* End of Solution::Print */
 
-<<<<<<< HEAD
-void Solution::Initialize( char const *fileName, const Input &input, \
-                           const double airDens, const OptInput &inputOpt,  \
-                           const Meteorology &met, const bool DBG )
-=======
 void Solution::Initialize( char const *fileName,      \
                            const Input &input,        \
                            const RealDouble airDens,  \
                            const Meteorology &met,    \
                            const OptInput &Input_Opt, \
                            const bool DBG )
->>>>>>> 94249c56
 {
 
     Vector_1D amb_Value(nVariables, 0.0);
@@ -199,290 +193,7 @@
     }
 
     /* Gaseous species */
-<<<<<<< HEAD
-    if ( inputOpt.CHEMISTRY_CHEMISTRY ) {
-    SetShape( CO2      , size_x , size_y, amb_Value[  0] * airDens );
-    SetShape( PPN      , size_x , size_y, amb_Value[  1] * airDens );
-    SetShape( BrNO2    , size_x , size_y, amb_Value[  2] * airDens );
-    SetShape( IEPOX    , size_x , size_y, amb_Value[  3] * airDens );
-    SetShape( PMNN     , size_x , size_y, amb_Value[  4] * airDens );
-    SetShape( N2O      , size_x , size_y, amb_Value[  5] * airDens );
-    SetShape( N        , size_x , size_y, amb_Value[  6] * airDens );
-    SetShape( PAN      , size_x , size_y, amb_Value[  7] * airDens );
-    SetShape( ALK4     , size_x , size_y, amb_Value[  8] * airDens );
-    SetShape( MAP      , size_x , size_y, amb_Value[  9] * airDens );
-    SetShape( MPN      , size_x , size_y, amb_Value[ 10] * airDens );
-    SetShape( Cl2O2    , size_x , size_y, amb_Value[ 11] * airDens );
-    SetShape( ETP      , size_x , size_y, amb_Value[ 12] * airDens );
-    SetShape( HNO2     , size_x , size_y, amb_Value[ 13] * airDens );
-    SetShape( C3H8     , size_x , size_y, amb_Value[ 14] * airDens );
-    SetShape( RA3P     , size_x , size_y, amb_Value[ 15] * airDens );
-    SetShape( RB3P     , size_x , size_y, amb_Value[ 16] * airDens );
-    SetShape( OClO     , size_x , size_y, amb_Value[ 17] * airDens );
-    SetShape( ClNO2    , size_x , size_y, amb_Value[ 18] * airDens );
-    SetShape( ISOP     , size_x , size_y, amb_Value[ 19] * airDens );
-    SetShape( HNO4     , size_x , size_y, amb_Value[ 20] * airDens );
-    SetShape( MAOP     , size_x , size_y, amb_Value[ 21] * airDens );
-    SetShape( MP       , size_x , size_y, amb_Value[ 22] * airDens );
-    SetShape( ClOO     , size_x , size_y, amb_Value[ 23] * airDens );
-    SetShape( RP       , size_x , size_y, amb_Value[ 24] * airDens );
-    SetShape( BrCl     , size_x , size_y, amb_Value[ 25] * airDens );
-    SetShape( PP       , size_x , size_y, amb_Value[ 26] * airDens );
-    SetShape( PRPN     , size_x , size_y, amb_Value[ 27] * airDens );
-    SetShape( SO4      , size_x , size_y, amb_Value[ 28] * airDens );
-    SetShape( Br2      , size_x , size_y, amb_Value[ 29] * airDens );
-    SetShape( ETHLN    , size_x , size_y, amb_Value[ 30] * airDens );
-    SetShape( MVKN     , size_x , size_y, amb_Value[ 31] * airDens );
-    SetShape( R4P      , size_x , size_y, amb_Value[ 32] * airDens );
-    SetShape( C2H6     , size_x , size_y, amb_Value[ 33] * airDens );
-    SetShape( RIP      , size_x , size_y, amb_Value[ 34] * airDens );
-    SetShape( VRP      , size_x , size_y, amb_Value[ 35] * airDens );
-    SetShape( ATOOH    , size_x , size_y, amb_Value[ 36] * airDens );
-    SetShape( IAP      , size_x , size_y, amb_Value[ 37] * airDens );
-    SetShape( DHMOB    , size_x , size_y, amb_Value[ 38] * airDens );
-    SetShape( MOBA     , size_x , size_y, amb_Value[ 39] * airDens );
-    SetShape( MRP      , size_x , size_y, amb_Value[ 40] * airDens );
-    SetShape( N2O5     , size_x , size_y, amb_Value[ 41] * airDens );
-    SetShape( ISNOHOO  , size_x , size_y, amb_Value[ 42] * airDens );
-    SetShape( ISNP     , size_x , size_y, amb_Value[ 43] * airDens );
-    SetShape( ISOPNB   , size_x , size_y, amb_Value[ 44] * airDens );
-    SetShape( IEPOXOO  , size_x , size_y, amb_Value[ 45] * airDens );
-    SetShape( MACRNO2  , size_x , size_y, amb_Value[ 46] * airDens );
-    SetShape( ROH      , size_x , size_y, amb_Value[ 47] * airDens );
-    SetShape( MOBAOO   , size_x , size_y, amb_Value[ 48] * airDens );
-    SetShape( DIBOO    , size_x , size_y, amb_Value[ 49] * airDens );
-    SetShape( PMN      , size_x , size_y, amb_Value[ 50] * airDens );
-    SetShape( ISNOOB   , size_x , size_y, amb_Value[ 51] * airDens );
-    SetShape( INPN     , size_x , size_y, amb_Value[ 52] * airDens );
-    SetShape( H        , size_x , size_y, amb_Value[ 53] * airDens );
-    SetShape( BrNO3    , size_x , size_y, amb_Value[ 54] * airDens );
-    SetShape( PRPE     , size_x , size_y, amb_Value[ 55] * airDens );
-    SetShape( MVKOO    , size_x , size_y, amb_Value[ 56] * airDens );
-    SetShape( Cl2      , size_x , size_y, amb_Value[ 57] * airDens );
-    SetShape( ISOPND   , size_x , size_y, amb_Value[ 58] * airDens );
-    SetShape( HOBr     , size_x , size_y, amb_Value[ 59] * airDens );
-    SetShape( A3O2     , size_x , size_y, amb_Value[ 60] * airDens );
-    SetShape( PROPNN   , size_x , size_y, amb_Value[ 61] * airDens );
-    SetShape( GLYX     , size_x , size_y, amb_Value[ 62] * airDens );
-    SetShape( MAOPO2   , size_x , size_y, amb_Value[ 63] * airDens );
-    SetShape( CH4      , size_x , size_y, amb_Value[ 64] * airDens );
-    SetShape( GAOO     , size_x , size_y, amb_Value[ 65] * airDens );
-    SetShape( B3O2     , size_x , size_y, amb_Value[ 66] * airDens );
-    SetShape( ACET     , size_x , size_y, amb_Value[ 67] * airDens );
-    SetShape( MACRN    , size_x , size_y, amb_Value[ 68] * airDens );
-    SetShape( CH2OO    , size_x , size_y, amb_Value[ 69] * airDens );
-    SetShape( MGLYOO   , size_x , size_y, amb_Value[ 70] * airDens );
-    SetShape( VRO2     , size_x , size_y, amb_Value[ 71] * airDens );
-    SetShape( MGLOO    , size_x , size_y, amb_Value[ 72] * airDens );
-    SetShape( MACROO   , size_x , size_y, amb_Value[ 73] * airDens );
-    SetShape( PO2      , size_x , size_y, amb_Value[ 74] * airDens );
-    SetShape( CH3CHOO  , size_x , size_y, amb_Value[ 75] * airDens );
-    SetShape( MAN2     , size_x , size_y, amb_Value[ 76] * airDens );
-    SetShape( ISNOOA   , size_x , size_y, amb_Value[ 77] * airDens );
-    SetShape( H2O2     , size_x , size_y, amb_Value[ 78] * airDens );
-    SetShape( PRN1     , size_x , size_y, amb_Value[ 79] * airDens );
-    SetShape( ETO2     , size_x , size_y, amb_Value[ 80] * airDens );
-    SetShape( KO2      , size_x , size_y, amb_Value[ 81] * airDens );
-    SetShape( RCO3     , size_x , size_y, amb_Value[ 82] * airDens );
-    SetShape( HC5OO    , size_x , size_y, amb_Value[ 83] * airDens );
-    SetShape( GLYC     , size_x , size_y, amb_Value[ 84] * airDens );
-    SetShape( ClNO3    , size_x , size_y, amb_Value[ 85] * airDens );
-    SetShape( RIO2     , size_x , size_y, amb_Value[ 86] * airDens );
-    SetShape( R4N1     , size_x , size_y, amb_Value[ 87] * airDens );
-    SetShape( HOCl     , size_x , size_y, amb_Value[ 88] * airDens );
-    SetShape( ATO2     , size_x , size_y, amb_Value[ 89] * airDens );
-    SetShape( HNO3     , size_x , size_y, amb_Value[ 90] * airDens );
-    SetShape( ISN1     , size_x , size_y, amb_Value[ 91] * airDens );
-    SetShape( MAO3     , size_x , size_y, amb_Value[ 92] * airDens );
-    SetShape( MRO2     , size_x , size_y, amb_Value[ 93] * airDens );
-    SetShape( INO2     , size_x , size_y, amb_Value[ 94] * airDens );
-    SetShape( HAC      , size_x , size_y, amb_Value[ 95] * airDens );
-    SetShape( HC5      , size_x , size_y, amb_Value[ 96] * airDens );
-    SetShape( MGLY     , size_x , size_y, amb_Value[ 97] * airDens );
-    SetShape( ISOPNBO2 , size_x , size_y, amb_Value[ 98] * airDens );
-    SetShape( ISOPNDO2 , size_x , size_y, amb_Value[ 99] * airDens );
-    SetShape( R4O2     , size_x , size_y, amb_Value[100] * airDens );
-    SetShape( R4N2     , size_x , size_y, amb_Value[101] * airDens );
-    SetShape( BrO      , size_x , size_y, amb_Value[102] * airDens );
-    SetShape( RCHO     , size_x , size_y, amb_Value[103] * airDens );
-    SetShape( MEK      , size_x , size_y, amb_Value[104] * airDens );
-    SetShape( ClO      , size_x , size_y, amb_Value[105] * airDens );
-    SetShape( MACR     , size_x , size_y, amb_Value[106] * airDens );
-    SetShape( SO2      , size_x , size_y, amb_Value[107] * airDens );
-    SetShape( MVK      , size_x , size_y, amb_Value[108] * airDens );
-    SetShape( ALD2     , size_x , size_y, amb_Value[109] * airDens );
-    SetShape( MCO3     , size_x , size_y, amb_Value[110] * airDens );
-    SetShape( CH2O     , size_x , size_y, amb_Value[111] * airDens );
-    SetShape( H2O      , size_x , size_y, amb_Value[112] * airDens );
-    SetShape( Br       , size_x , size_y, amb_Value[113] * airDens );
-    SetShape( NO       , size_x , size_y, amb_Value[114] * airDens );
-    SetShape( NO3      , size_x , size_y, amb_Value[115] * airDens );
-    SetShape( Cl       , size_x , size_y, amb_Value[116] * airDens );
-    SetShape( O        , size_x , size_y, amb_Value[117] * airDens );
-    SetShape( O1D      , size_x , size_y, amb_Value[118] * airDens );
-    SetShape( O3       , size_x , size_y, amb_Value[119] * airDens );
-    SetShape( HO2      , size_x , size_y, amb_Value[120] * airDens );
-    SetShape( NO2      , size_x , size_y, amb_Value[121] * airDens );
-    SetShape( OH       , size_x , size_y, amb_Value[122] * airDens );
-    SetShape( HBr      , size_x , size_y, amb_Value[123] * airDens );
-    SetShape( HCl      , size_x , size_y, amb_Value[124] * airDens );
-    SetShape( CO       , size_x , size_y, amb_Value[125] * airDens );
-    SetShape( MO2      , size_x , size_y, amb_Value[126] * airDens );
-    SetShape( ACTA     , size_x , size_y, amb_Value[127] * airDens );
-    SetShape( EOH      , size_x , size_y, amb_Value[128] * airDens );
-    SetShape( H2       , size_x , size_y, amb_Value[129] * airDens );
-    SetShape( HCOOH    , size_x , size_y, amb_Value[130] * airDens );
-    SetShape( MOH      , size_x , size_y, amb_Value[131] * airDens );
-    SetShape( N2       , size_x , size_y, amb_Value[132] * airDens );
-    SetShape( O2       , size_x , size_y, amb_Value[133] * airDens );
-    SetShape( RCOOH    , size_x , size_y, amb_Value[134] * airDens );
-    SetShape( NIT  , size_x, size_y, (double) 0.0 );
-    SetShape( NAT  , size_x, size_y, (double) 0.0 );
-    } else {
-    SetShape( CO2      , 1 , 1, amb_Value[  0] * airDens );
-    SetShape( PPN      , 1 , 1, amb_Value[  1] * airDens );
-    SetShape( BrNO2    , 1 , 1, amb_Value[  2] * airDens );
-    SetShape( IEPOX    , 1 , 1, amb_Value[  3] * airDens );
-    SetShape( PMNN     , 1 , 1, amb_Value[  4] * airDens );
-    SetShape( N2O      , 1 , 1, amb_Value[  5] * airDens );
-    SetShape( N        , 1 , 1, amb_Value[  6] * airDens );
-    SetShape( PAN      , 1 , 1, amb_Value[  7] * airDens );
-    SetShape( ALK4     , 1 , 1, amb_Value[  8] * airDens );
-    SetShape( MAP      , 1 , 1, amb_Value[  9] * airDens );
-    SetShape( MPN      , 1 , 1, amb_Value[ 10] * airDens );
-    SetShape( Cl2O2    , 1 , 1, amb_Value[ 11] * airDens );
-    SetShape( ETP      , 1 , 1, amb_Value[ 12] * airDens );
-    SetShape( HNO2     , 1 , 1, amb_Value[ 13] * airDens );
-    SetShape( C3H8     , 1 , 1, amb_Value[ 14] * airDens );
-    SetShape( RA3P     , 1 , 1, amb_Value[ 15] * airDens );
-    SetShape( RB3P     , 1 , 1, amb_Value[ 16] * airDens );
-    SetShape( OClO     , 1 , 1, amb_Value[ 17] * airDens );
-    SetShape( ClNO2    , 1 , 1, amb_Value[ 18] * airDens );
-    SetShape( ISOP     , 1 , 1, amb_Value[ 19] * airDens );
-    SetShape( HNO4     , 1 , 1, amb_Value[ 20] * airDens );
-    SetShape( MAOP     , 1 , 1, amb_Value[ 21] * airDens );
-    SetShape( MP       , 1 , 1, amb_Value[ 22] * airDens );
-    SetShape( ClOO     , 1 , 1, amb_Value[ 23] * airDens );
-    SetShape( RP       , 1 , 1, amb_Value[ 24] * airDens );
-    SetShape( BrCl     , 1 , 1, amb_Value[ 25] * airDens );
-    SetShape( PP       , 1 , 1, amb_Value[ 26] * airDens );
-    SetShape( PRPN     , 1 , 1, amb_Value[ 27] * airDens );
-    SetShape( SO4      , 1 , 1, amb_Value[ 28] * airDens );
-    SetShape( Br2      , 1 , 1, amb_Value[ 29] * airDens );
-    SetShape( ETHLN    , 1 , 1, amb_Value[ 30] * airDens );
-    SetShape( MVKN     , 1 , 1, amb_Value[ 31] * airDens );
-    SetShape( R4P      , 1 , 1, amb_Value[ 32] * airDens );
-    SetShape( C2H6     , 1 , 1, amb_Value[ 33] * airDens );
-    SetShape( RIP      , 1 , 1, amb_Value[ 34] * airDens );
-    SetShape( VRP      , 1 , 1, amb_Value[ 35] * airDens );
-    SetShape( ATOOH    , 1 , 1, amb_Value[ 36] * airDens );
-    SetShape( IAP      , 1 , 1, amb_Value[ 37] * airDens );
-    SetShape( DHMOB    , 1 , 1, amb_Value[ 38] * airDens );
-    SetShape( MOBA     , 1 , 1, amb_Value[ 39] * airDens );
-    SetShape( MRP      , 1 , 1, amb_Value[ 40] * airDens );
-    SetShape( N2O5     , 1 , 1, amb_Value[ 41] * airDens );
-    SetShape( ISNOHOO  , 1 , 1, amb_Value[ 42] * airDens );
-    SetShape( ISNP     , 1 , 1, amb_Value[ 43] * airDens );
-    SetShape( ISOPNB   , 1 , 1, amb_Value[ 44] * airDens );
-    SetShape( IEPOXOO  , 1 , 1, amb_Value[ 45] * airDens );
-    SetShape( MACRNO2  , 1 , 1, amb_Value[ 46] * airDens );
-    SetShape( ROH      , 1 , 1, amb_Value[ 47] * airDens );
-    SetShape( MOBAOO   , 1 , 1, amb_Value[ 48] * airDens );
-    SetShape( DIBOO    , 1 , 1, amb_Value[ 49] * airDens );
-    SetShape( PMN      , 1 , 1, amb_Value[ 50] * airDens );
-    SetShape( ISNOOB   , 1 , 1, amb_Value[ 51] * airDens );
-    SetShape( INPN     , 1 , 1, amb_Value[ 52] * airDens );
-    SetShape( H        , 1 , 1, amb_Value[ 53] * airDens );
-    SetShape( BrNO3    , 1 , 1, amb_Value[ 54] * airDens );
-    SetShape( PRPE     , 1 , 1, amb_Value[ 55] * airDens );
-    SetShape( MVKOO    , 1 , 1, amb_Value[ 56] * airDens );
-    SetShape( Cl2      , 1 , 1, amb_Value[ 57] * airDens );
-    SetShape( ISOPND   , 1 , 1, amb_Value[ 58] * airDens );
-    SetShape( HOBr     , 1 , 1, amb_Value[ 59] * airDens );
-    SetShape( A3O2     , 1 , 1, amb_Value[ 60] * airDens );
-    SetShape( PROPNN   , 1 , 1, amb_Value[ 61] * airDens );
-    SetShape( GLYX     , 1 , 1, amb_Value[ 62] * airDens );
-    SetShape( MAOPO2   , 1 , 1, amb_Value[ 63] * airDens );
-    SetShape( CH4      , 1 , 1, amb_Value[ 64] * airDens );
-    SetShape( GAOO     , 1 , 1, amb_Value[ 65] * airDens );
-    SetShape( B3O2     , 1 , 1, amb_Value[ 66] * airDens );
-    SetShape( ACET     , 1 , 1, amb_Value[ 67] * airDens );
-    SetShape( MACRN    , 1 , 1, amb_Value[ 68] * airDens );
-    SetShape( CH2OO    , 1 , 1, amb_Value[ 69] * airDens );
-    SetShape( MGLYOO   , 1 , 1, amb_Value[ 70] * airDens );
-    SetShape( VRO2     , 1 , 1, amb_Value[ 71] * airDens );
-    SetShape( MGLOO    , 1 , 1, amb_Value[ 72] * airDens );
-    SetShape( MACROO   , 1 , 1, amb_Value[ 73] * airDens );
-    SetShape( PO2      , 1 , 1, amb_Value[ 74] * airDens );
-    SetShape( CH3CHOO  , 1 , 1, amb_Value[ 75] * airDens );
-    SetShape( MAN2     , 1 , 1, amb_Value[ 76] * airDens );
-    SetShape( ISNOOA   , 1 , 1, amb_Value[ 77] * airDens );
-    SetShape( H2O2     , 1 , 1, amb_Value[ 78] * airDens );
-    SetShape( PRN1     , 1 , 1, amb_Value[ 79] * airDens );
-    SetShape( ETO2     , 1 , 1, amb_Value[ 80] * airDens );
-    SetShape( KO2      , 1 , 1, amb_Value[ 81] * airDens );
-    SetShape( RCO3     , 1 , 1, amb_Value[ 82] * airDens );
-    SetShape( HC5OO    , 1 , 1, amb_Value[ 83] * airDens );
-    SetShape( GLYC     , 1 , 1, amb_Value[ 84] * airDens );
-    SetShape( ClNO3    , 1 , 1, amb_Value[ 85] * airDens );
-    SetShape( RIO2     , 1 , 1, amb_Value[ 86] * airDens );
-    SetShape( R4N1     , 1 , 1, amb_Value[ 87] * airDens );
-    SetShape( HOCl     , 1 , 1, amb_Value[ 88] * airDens );
-    SetShape( ATO2     , 1 , 1, amb_Value[ 89] * airDens );
-    SetShape( HNO3     , 1 , 1, amb_Value[ 90] * airDens );
-    SetShape( ISN1     , 1 , 1, amb_Value[ 91] * airDens );
-    SetShape( MAO3     , 1 , 1, amb_Value[ 92] * airDens );
-    SetShape( MRO2     , 1 , 1, amb_Value[ 93] * airDens );
-    SetShape( INO2     , 1 , 1, amb_Value[ 94] * airDens );
-    SetShape( HAC      , 1 , 1, amb_Value[ 95] * airDens );
-    SetShape( HC5      , 1 , 1, amb_Value[ 96] * airDens );
-    SetShape( MGLY     , 1 , 1, amb_Value[ 97] * airDens );
-    SetShape( ISOPNBO2 , 1 , 1, amb_Value[ 98] * airDens );
-    SetShape( ISOPNDO2 , 1 , 1, amb_Value[ 99] * airDens );
-    SetShape( R4O2     , 1 , 1, amb_Value[100] * airDens );
-    SetShape( R4N2     , 1 , 1, amb_Value[101] * airDens );
-    SetShape( BrO      , 1 , 1, amb_Value[102] * airDens );
-    SetShape( RCHO     , 1 , 1, amb_Value[103] * airDens );
-    SetShape( MEK      , 1 , 1, amb_Value[104] * airDens );
-    SetShape( ClO      , 1 , 1, amb_Value[105] * airDens );
-    SetShape( MACR     , 1 , 1, amb_Value[106] * airDens );
-    SetShape( SO2      , 1 , 1, amb_Value[107] * airDens );
-    SetShape( MVK      , 1 , 1, amb_Value[108] * airDens );
-    SetShape( ALD2     , 1 , 1, amb_Value[109] * airDens );
-    SetShape( MCO3     , 1 , 1, amb_Value[110] * airDens );
-    SetShape( CH2O     , 1 , 1, amb_Value[111] * airDens );
-    SetShape( H2O      , size_x , size_y, amb_Value[112] * airDens );
-    SetShape( Br       , 1 , 1, amb_Value[113] * airDens );
-    SetShape( NO       , 1 , 1, amb_Value[114] * airDens );
-    SetShape( NO3      , 1 , 1, amb_Value[115] * airDens );
-    SetShape( Cl       , 1 , 1, amb_Value[116] * airDens );
-    SetShape( O        , 1 , 1, amb_Value[117] * airDens );
-    SetShape( O1D      , 1 , 1, amb_Value[118] * airDens );
-    SetShape( O3       , 1 , 1, amb_Value[119] * airDens );
-    SetShape( HO2      , 1 , 1, amb_Value[120] * airDens );
-    SetShape( NO2      , 1 , 1, amb_Value[121] * airDens );
-    SetShape( OH       , 1 , 1, amb_Value[122] * airDens );
-    SetShape( HBr      , 1 , 1, amb_Value[123] * airDens );
-    SetShape( HCl      , 1 , 1, amb_Value[124] * airDens );
-    SetShape( CO       , 1 , 1, amb_Value[125] * airDens );
-    SetShape( MO2      , 1 , 1, amb_Value[126] * airDens );
-    SetShape( ACTA     , 1 , 1, amb_Value[127] * airDens );
-    SetShape( EOH      , 1 , 1, amb_Value[128] * airDens );
-    SetShape( H2       , 1 , 1, amb_Value[129] * airDens );
-    SetShape( HCOOH    , 1 , 1, amb_Value[130] * airDens );
-    SetShape( MOH      , 1 , 1, amb_Value[131] * airDens );
-    SetShape( N2       , 1 , 1, amb_Value[132] * airDens );
-    SetShape( O2       , 1 , 1, amb_Value[133] * airDens );
-    SetShape( RCOOH    , 1 , 1, amb_Value[134] * airDens );
-    SetShape( NIT      , 1 , 1, (double) 0.0 );
-    SetShape( NAT      , 1 , 1, (double) 0.0 );
-
-    }
-
-    if ( inputOpt.MET_LOADMET && inputOpt.MET_LOADH2O ) {
-=======
     SetShape( H2O      , size_x  , size_y  , amb_Value[112] * airDens );
-
 
     SetShape( CO2      , actualX , actualY , amb_Value[  0] * airDens );
     SetShape( PPN      , actualX , actualY , amb_Value[  1] * airDens );
@@ -637,12 +348,10 @@
 
 
     if ( Input_Opt.MET_LOADMET ) {
->>>>>>> 94249c56
         /* Use meteorological input? */
         H2O = met.H2O_;
     } else {
         /* Else use user-defined H2O profile */
-<<<<<<< HEAD
         RealDouble xH2Oval = input.relHumidity_w() / ((double) 100.0) * physFunc::pSat_H2Ol( input.temperature_K() ) / ( (double) 101325.0 );
         /* RealDouble H2Oval = (input.relHumidity_w()/((double) 100.0) * \
                           physFunc::pSat_H2Ol( input.temperature_K() ) / ( physConst::kB * input.temperature_K() )) / 1.00E+06; */
@@ -650,28 +359,15 @@
             for ( unsigned int j = 0; j < size_y; j++ ) {
                 /* H2O[j][i] = H2Oval; */
                 H2O[j][i] = xH2Oval * ( (double) 101325.0 ) / ( 1.00E+06 * physConst::kB * met.temp_[j][i] );
-=======
-        RealDouble H2Oval = (input.relHumidity_w()/((RealDouble) 100.0) * \
-                          physFunc::pSat_H2Ol( input.temperature_K() ) / ( physConst::kB * input.temperature_K() )) / 1.00E+06;
-        for ( UInt i = 0; i < size_x; i++ ) {
-            for ( UInt j = 0; j < size_y; j++ ) {
-                H2O[j][i] = H2Oval;
->>>>>>> 94249c56
                 /* RH_w = x_H2O * P / Psat_H2Ol(T) = [H2O](#/cm3) * 1E6 * kB * T / Psat_H2Ol(T) */
             }
         }
     }
-<<<<<<< HEAD
-    std::vector<double> stratData{ SO4[0][0], HNO3[0][0], HCl[0][0], HOCl[0][0], HBr[0][0], HOBr[0][0],
-                                   H2O[0][0], ClNO3[0][0], BrNO3[0][0], NIT[0][0], NAT[0][0] };
-   
-=======
 
     Vector_1D stratData{ SO4[0][0], HNO3[0][0], HCl[0][0], HOCl[0][0],  \
                          HBr[0][0], HOBr[0][0], H2O[0][0], ClNO3[0][0], \
                          BrNO3[0][0], NIT[0][0], NAT[0][0] };
 
->>>>>>> 94249c56
     KHETI_SLA.assign( 11, 0.0 );
     AERFRAC.assign( 7, 0.0 );
     SOLIDFRAC.assign( 7, 0.0 );
@@ -1451,36 +1147,6 @@
     const RealDouble rad = EI.getSootRad();
     const RealDouble fuelPerDist = AC.FuelFlow() / AC.VFlight();
 
-<<<<<<< HEAD
-    double E_CO2, E_H2O, E_NO, E_NO2, E_HNO2, E_SO2, E_CO, E_CH4, E_C2H6, E_PRPE, E_ALK4, E_CH2O, E_ALD2, E_GLYX, E_MGLY;
-    double E_Soot;
-    const double rad = EI.getSootRad();
-    const double fuelPerDist = AC.FuelFlow() / AC.VFlight();
-
-    if ( CHEMISTRY ) {
-	/* Unit check:  [kg/m]   =   [kg fuel/s] /     [m/s] */
-	E_CO2  = EI.getCO2()  / ( MW_CO2  * 1.0E+03 ) * fuelPerDist * physConst::Na;
-	/*     = [g(CO2)/kg f]/ ( [kg/mol]* [g/kg]  ) * [kg fuel/m] * [molec/mol]
-	*     = [molec/m]
-	*/
-	E_NO   = EI.getNO()   / ( MW_NO   * 1.0E+03 ) * fuelPerDist * physConst::Na;
-	/*     = [g(NO)/kg f] / ( g(NO)/mol         ) * [kg fuel/m] * [molec/mol]
-	*     = [molec/m] */
-	E_NO2  = EI.getNO2()  / ( MW_NO2  * 1.0E+03 ) * fuelPerDist * physConst::Na;
-	E_HNO2 = EI.getHNO2() / ( MW_HNO2 * 1.0E+03 ) * fuelPerDist * physConst::Na;
-	E_CO   = EI.getCO()   / ( MW_CO   * 1.0E+03 ) * fuelPerDist * physConst::Na;
-	E_CH4  = EI.getCH4()  / ( MW_CH4  * 1.0E+03 ) * fuelPerDist * physConst::Na;
-	E_C2H6 = EI.getC2H6() / ( MW_C2H6 * 1.0E+03 ) * fuelPerDist * physConst::Na;
-	E_PRPE = EI.getPRPE() / ( MW_PRPE * 1.0E+03 ) * fuelPerDist * physConst::Na;
-	E_ALK4 = EI.getALK4() / ( MW_ALK4 * 1.0E+03 ) * fuelPerDist * physConst::Na;
-	E_CH2O = EI.getCH2O() / ( MW_CH2O * 1.0E+03 ) * fuelPerDist * physConst::Na;
-	E_ALD2 = EI.getALD2() / ( MW_ALD2 * 1.0E+03 ) * fuelPerDist * physConst::Na;
-	E_GLYX = EI.getGLYX() / ( MW_GLYX * 1.0E+03 ) * fuelPerDist * physConst::Na;
-	E_MGLY = EI.getMGLY() / ( MW_MGLY * 1.0E+03 ) * fuelPerDist * physConst::Na;
-	E_SO2  = ( 1.0 - SO2TOSO4 ) * \
-	    EI.getSO2()  / ( MW_SO2  * 1.0E+03 ) * fuelPerDist * physConst::Na;
-    }
-=======
     /* Unit check:  [kg/m]   =   [kg fuel/s] /     [m/s] */
     E_CO2  = EI.getCO2()  / ( MW_CO2  * 1.0E+03 ) * fuelPerDist * physConst::Na;
     /*     = [g(CO2)/kg f]/ ( [kg/mol]* [g/kg]  ) * [kg fuel/m] * [molec/mol]
@@ -1500,7 +1166,6 @@
     E_ALD2 = EI.getALD2() / ( MW_ALD2 * 1.0E+03 ) * fuelPerDist * physConst::Na;
     E_GLYX = EI.getGLYX() / ( MW_GLYX * 1.0E+03 ) * fuelPerDist * physConst::Na;
     E_MGLY = EI.getMGLY() / ( MW_MGLY * 1.0E+03 ) * fuelPerDist * physConst::Na;
->>>>>>> 94249c56
     if ( !set2Saturation ) {
         E_H2O  = EI.getH2O()  / ( MW_H2O  * 1.0E+03 ) * fuelPerDist * physConst::Na;
     }
@@ -1535,24 +1200,6 @@
 
                 /* Initially weights are either 0 or 1 */
                 if ( w != 0.0E+00 ) {
-<<<<<<< HEAD
-		    if ( CHEMISTRY ) {
-			CO2[jNy][iNx]  += ( E_CO2  * 1.0E-06 / ( nCell * cellAreas[jNy][iNx] ) ); /* [molec / cm^3] */
-			NO[jNy][iNx]   += ( E_NO   * 1.0E-06 / ( nCell * cellAreas[jNy][iNx] ) ); /* [molec / cm^3] */
-			NO2[jNy][iNx]  += ( E_NO2  * 1.0E-06 / ( nCell * cellAreas[jNy][iNx] ) ); /* [molec / cm^3] */
-			HNO2[jNy][iNx] += ( E_HNO2 * 1.0E-06 / ( nCell * cellAreas[jNy][iNx] ) ); /* [molec / cm^3] */
-			CO[jNy][iNx]   += ( E_CO   * 1.0E-06 / ( nCell * cellAreas[jNy][iNx] ) ); /* [molec / cm^3] */
-			CH4[jNy][iNx]  += ( E_CH4  * 1.0E-06 / ( nCell * cellAreas[jNy][iNx] ) ); /* [molec / cm^3] */
-			C2H6[jNy][iNx] += ( E_C2H6 * 1.0E-06 / ( nCell * cellAreas[jNy][iNx] ) ); /* [molec / cm^3] */
-			PRPE[jNy][iNx] += ( E_PRPE * 1.0E-06 / ( nCell * cellAreas[jNy][iNx] ) ); /* [molec / cm^3] */
-			ALK4[jNy][iNx] += ( E_ALK4 * 1.0E-06 / ( nCell * cellAreas[jNy][iNx] ) ); /* [molec / cm^3] */
-			CH2O[jNy][iNx] += ( E_CH2O * 1.0E-06 / ( nCell * cellAreas[jNy][iNx] ) ); /* [molec / cm^3] */
-			ALD2[jNy][iNx] += ( E_ALD2 * 1.0E-06 / ( nCell * cellAreas[jNy][iNx] ) ); /* [molec / cm^3] */
-			GLYX[jNy][iNx] += ( E_GLYX * 1.0E-06 / ( nCell * cellAreas[jNy][iNx] ) ); /* [molec / cm^3] */
-			MGLY[jNy][iNx] += ( E_MGLY * 1.0E-06 / ( nCell * cellAreas[jNy][iNx] ) ); /* [molec / cm^3] */
-                        SO2[jNy][iNx]  += ( E_SO2 * 1.0E-06 / ( nCell * cellAreas[jNy][iNx] ) ); /* [molec / cm^3] */
-		    }
-=======
 
                     if ( !reducedSize ) {
                         /* Emissions will only be added if chemistry is turned on! */
@@ -1576,7 +1223,6 @@
                         SO2[jNy][iNx]  += ( E_SO2  * 1.0E-06 / ( nCell * cellAreas[jNy][iNx] ) );
                     }
 
->>>>>>> 94249c56
                     if ( set2Saturation ) {
                         /* If supersaturated, then set water vapor to saturation and no bare soot particles
                          * as they are all covered with ice */
@@ -1588,10 +1234,7 @@
                         sootRadi[jNy][iNx] = rad;
                         sootArea[jNy][iNx] = 4.0 * physConst::PI * rad * rad * sootDens[jNy][iNx];
                     }
-<<<<<<< HEAD
-=======
-
->>>>>>> 94249c56
+
                 }
 
             }
@@ -1618,24 +1261,6 @@
 
                     /* Initially weights are either 0 or 1 */
                     if ( w != 0.0E+00 ) {
-<<<<<<< HEAD
-			if ( CHEMISTRY ) {
-			    CO2[jNy][iNx]  += ( E_CO2  * 1.0E-06 / ( nCell * cellAreas[jNy][iNx] ) ); /* [molec / cm^3] */
-			    NO[jNy][iNx]   += ( E_NO   * 1.0E-06 / ( nCell * cellAreas[jNy][iNx] ) ); /* [molec / cm^3] */
-			    NO2[jNy][iNx]  += ( E_NO2  * 1.0E-06 / ( nCell * cellAreas[jNy][iNx] ) ); /* [molec / cm^3] */
-			    HNO2[jNy][iNx] += ( E_HNO2 * 1.0E-06 / ( nCell * cellAreas[jNy][iNx] ) ); /* [molec / cm^3] */
-			    CO[jNy][iNx]   += ( E_CO   * 1.0E-06 / ( nCell * cellAreas[jNy][iNx] ) ); /* [molec / cm^3] */
-			    CH4[jNy][iNx]  += ( E_CH4  * 1.0E-06 / ( nCell * cellAreas[jNy][iNx] ) ); /* [molec / cm^3] */
-			    C2H6[jNy][iNx] += ( E_C2H6 * 1.0E-06 / ( nCell * cellAreas[jNy][iNx] ) ); /* [molec / cm^3] */
-			    PRPE[jNy][iNx] += ( E_PRPE * 1.0E-06 / ( nCell * cellAreas[jNy][iNx] ) ); /* [molec / cm^3] */
-			    ALK4[jNy][iNx] += ( E_ALK4 * 1.0E-06 / ( nCell * cellAreas[jNy][iNx] ) ); /* [molec / cm^3] */
-			    CH2O[jNy][iNx] += ( E_CH2O * 1.0E-06 / ( nCell * cellAreas[jNy][iNx] ) ); /* [molec / cm^3] */
-			    ALD2[jNy][iNx] += ( E_ALD2 * 1.0E-06 / ( nCell * cellAreas[jNy][iNx] ) ); /* [molec / cm^3] */
-			    GLYX[jNy][iNx] += ( E_GLYX * 1.0E-06 / ( nCell * cellAreas[jNy][iNx] ) ); /* [molec / cm^3] */
-			    MGLY[jNy][iNx] += ( E_MGLY * 1.0E-06 / ( nCell * cellAreas[jNy][iNx] ) ); /* [molec / cm^3] */
-                            SO2[jNy][iNx]  += ( E_SO2 * 1.0E-06 / ( nCell * cellAreas[jNy][iNx] ) ); /* [molec / cm^3] */
-			}
-=======
                         if ( !reducedSize ) {
                             /* Emissions will only be added if chemistry is turned on! */
 
@@ -1658,7 +1283,6 @@
                             SO2[jNy][iNx]  += ( E_SO2  * 1.0E-06 / ( nCell * cellAreas[jNy][iNx] ) );
                         }
 
->>>>>>> 94249c56
                         if ( set2Saturation ) {
                             /* If supersaturated, then set water vapor to saturation and no
                              * bare soot particles as they are all covered with ice */
@@ -1670,10 +1294,7 @@
                             sootRadi[jNy][iNx] = rad;
                             sootArea[jNy][iNx] = 4.0 * physConst::PI * rad * rad * sootDens[jNy][iNx];
                         }
-<<<<<<< HEAD
-=======
-
->>>>>>> 94249c56
+
                     }
                 }
             }
