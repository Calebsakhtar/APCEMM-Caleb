/* ~~~~~~~~~~~~~~~~~~~~~~~~~~~~~~~~~~~~~~~~~~~~~~~~~~~~~~~~~~~~~~~~ */
/*                                                                  */
/*     Aircraft Plume Chemistry, Emission and Microphysics Model    */
/*                             (APCEMM)                             */
/*                                                                  */
/* Structure Program File                                           */
/*                                                                  */
/* Author               : Thibaud M. Fritz                          */
/* Time                 : 7/26/2018                                 */
/* File                 : Structure.cpp                             */
/*                                                                  */
/* ~~~~~~~~~~~~~~~~~~~~~~~~~~~~~~~~~~~~~~~~~~~~~~~~~~~~~~~~~~~~~~~~ */

#include "Core/Structure.hpp"

Solution::Solution( ) : \
        liquidAerosol( ), 
        solidAerosol( ),
        LA_Kernel( ), 
        PA_Kernel( ),
        nVariables( NSPEC ), 
        nAer( N_AER ), 
        size_x( NX ), 
        size_y( NY ),
        reducedSize( 0 )
{

    /* Constructor */

} /* End of Solution::Solution */

Solution::~Solution()
{

    /* Destructor */

} /* End of Solution::~Solution */

void Solution::Clear( Vector_2D& vector_2D )
{

    for ( UInt i = 0; i < vector_2D.size(); i++ ) {
        vector_2D[i].clear();
    }
    vector_2D.clear();

} /* End of Solution::Clear */

void Solution::SetShape( Vector_2D& vector_2D, \
                         const UInt n_x,       \
                         const UInt n_y,       \
                         const RealDouble value )
{

    Clear( vector_2D );

    /* Dimensions are transposed! */
    for ( UInt i = 0; i < n_y; i++ ) {
        vector_2D.push_back( Vector_1D( n_x, value ) );
    }

} /* End of Solution::SetShape */

void Solution::SetToValue( Vector_2D& vector_2D, \
                           const RealDouble value )
{

    for ( UInt i = 0; i < vector_2D.size(); i++ ) {
        for ( UInt j = 0; j < vector_2D[0].size(); j++ ) {
            vector_2D[i][j] = value;
        }
    }

} /* End of Solution::SetToValue */

void Solution::Print( const Vector_2D& vector_2D, \
                      const UInt i_max,           \
                      const UInt j_max ) const
{

    for ( UInt i = 0; i < i_max; i++ ) {
        for ( UInt j = 0; j < j_max; j++ ) {
            std::cout << vector_2D[i][j] << ", ";
        }
        std::cout << std::endl;
    }

} /* End of Solution::Print */

void Solution::Initialize( char const *fileName,      \
                           const Input &input,        \
                           const RealDouble airDens,  \
                           const Meteorology &met,    \
                           const OptInput &Input_Opt, \
                           const bool DBG )
{

    Vector_1D amb_Value(nVariables, 0.0);
    Vector_2D aer_Value(nAer, Vector_1D(2, 0.0));
    std::ifstream file;


    /* Read input background conditions */
    file.open( fileName );

    if ( file.is_open() ) {
        std::string line;
        UInt i = 0;

        while ( ( std::getline( file, line ) ) && ( i < nVariables + nAer ) ) {
            if ( ( line.length() > 0 ) && ( line != "\r" ) && ( line != "\n" ) && ( line[0] != '#' ) ) {
                std::istringstream iss(line);
                if ( i < nVariables ) {
                    iss >> amb_Value[i];
                }
                else if ( ( i >= nVariables ) && ( i < nVariables + nAer ) ) {
                    iss >> aer_Value[i - nVariables][0];
                    std::getline( file, line );
                    std::istringstream iss(line);
                    iss >> aer_Value[i - nVariables][1];
                }
                i++;
            }
        }
        file.close();
    }
    else {
        std::string const currFunc("Structure::Initialize");
        std::cout << "ERROR: In " << currFunc << ": Can't read (" << fileName << ")" << std::endl;
        exit(-1);
    }

    SpinUp( amb_Value, input, airDens, \
            /* Time for which ambient file is valid in hr */ (const RealDouble) 8.0 );


    /* Enforce pre-defined values? *
     * Read input defined values for background concentrations */

    /* Split NOx as NO and NO2 using the current NO/NO2 ratio */

    /* Inputs are in ppb */

    if ( input.backgNOx() > 0.0E+00 ) {
        const RealDouble NONO2rat = amb_Value[ind_NO]/amb_Value[ind_NO2];
        /* NOx = NO + NO2 = NO2 * ( r + 1 )
         * NO2 = NOx / ( r + 1 );
         * NO  = NOx - NO2; */
        amb_Value[ind_NO2] = input.backgNOx() / ( NONO2rat + 1 );
        amb_Value[ind_NO]  = input.backgNOx() - amb_Value[ind_NO2];

        /* Convert to mixing ratio */
        amb_Value[ind_NO2] /= 1.0E+09;
        amb_Value[ind_NO]  /= 1.0E+09;
    }

    if ( input.backgHNO3() > 0.0E+00 ) {
        /* Convert from ppb to mixing ratio */
        amb_Value[ind_HNO3] = input.backgHNO3() / 1.0E+09;
    }

    if ( input.backgO3() > 0.0E+00 ) {
        /* Convert from ppb to mixing ratio */
        amb_Value[ind_O3] = input.backgO3() / 1.0E+09;
    }

    if ( input.backgCO() > 0.0E+00 ) {
        /* Convert from ppb to mixing ratio */
        amb_Value[ind_CO] = input.backgCO() / 1.0E+09;
    }

    if ( input.backgCH4() > 0.0E+00 ) {
        /* Convert from ppb to mixing ratio */
        amb_Value[ind_CH4] = input.backgCH4() / 1.0E+09;
    }

    if ( input.backgSO2() > 0.0E+00 ) {
        /* Convert from ppb to mixing ratio */
        amb_Value[ind_SO2] = input.backgSO2() / 1.0E+09;
    }


    /* Initialize and allocate space for species */

    UInt actualX = size_x;
    UInt actualY = size_y;

    if ( !Input_Opt.CHEMISTRY_CHEMISTRY ) {
        actualX = 1;
        actualY = 1;

        reducedSize = 1;
    }

    /* Gaseous species */
    SetShape( H2O      , size_x  , size_y  , amb_Value[112] * airDens );


    SetShape( CO2      , actualX , actualY , amb_Value[  0] * airDens );
    SetShape( PPN      , actualX , actualY , amb_Value[  1] * airDens );
    SetShape( BrNO2    , actualX , actualY , amb_Value[  2] * airDens );
    SetShape( IEPOX    , actualX , actualY , amb_Value[  3] * airDens );
    SetShape( PMNN     , actualX , actualY , amb_Value[  4] * airDens );
    SetShape( N2O      , actualX , actualY , amb_Value[  5] * airDens );
    SetShape( N        , actualX , actualY , amb_Value[  6] * airDens );
    SetShape( PAN      , actualX , actualY , amb_Value[  7] * airDens );
    SetShape( ALK4     , actualX , actualY , amb_Value[  8] * airDens );
    SetShape( MAP      , actualX , actualY , amb_Value[  9] * airDens );
    SetShape( MPN      , actualX , actualY , amb_Value[ 10] * airDens );
    SetShape( Cl2O2    , actualX , actualY , amb_Value[ 11] * airDens );
    SetShape( ETP      , actualX , actualY , amb_Value[ 12] * airDens );
    SetShape( HNO2     , actualX , actualY , amb_Value[ 13] * airDens );
    SetShape( C3H8     , actualX , actualY , amb_Value[ 14] * airDens );
    SetShape( RA3P     , actualX , actualY , amb_Value[ 15] * airDens );
    SetShape( RB3P     , actualX , actualY , amb_Value[ 16] * airDens );
    SetShape( OClO     , actualX , actualY , amb_Value[ 17] * airDens );
    SetShape( ClNO2    , actualX , actualY , amb_Value[ 18] * airDens );
    SetShape( ISOP     , actualX , actualY , amb_Value[ 19] * airDens );
    SetShape( HNO4     , actualX , actualY , amb_Value[ 20] * airDens );
    SetShape( MAOP     , actualX , actualY , amb_Value[ 21] * airDens );
    SetShape( MP       , actualX , actualY , amb_Value[ 22] * airDens );
    SetShape( ClOO     , actualX , actualY , amb_Value[ 23] * airDens );
    SetShape( RP       , actualX , actualY , amb_Value[ 24] * airDens );
    SetShape( BrCl     , actualX , actualY , amb_Value[ 25] * airDens );
    SetShape( PP       , actualX , actualY , amb_Value[ 26] * airDens );
    SetShape( PRPN     , actualX , actualY , amb_Value[ 27] * airDens );
    SetShape( SO4      , actualX , actualY , amb_Value[ 28] * airDens );
    SetShape( Br2      , actualX , actualY , amb_Value[ 29] * airDens );
    SetShape( ETHLN    , actualX , actualY , amb_Value[ 30] * airDens );
    SetShape( MVKN     , actualX , actualY , amb_Value[ 31] * airDens );
    SetShape( R4P      , actualX , actualY , amb_Value[ 32] * airDens );
    SetShape( C2H6     , actualX , actualY , amb_Value[ 33] * airDens );
    SetShape( RIP      , actualX , actualY , amb_Value[ 34] * airDens );
    SetShape( VRP      , actualX , actualY , amb_Value[ 35] * airDens );
    SetShape( ATOOH    , actualX , actualY , amb_Value[ 36] * airDens );
    SetShape( IAP      , actualX , actualY , amb_Value[ 37] * airDens );
    SetShape( DHMOB    , actualX , actualY , amb_Value[ 38] * airDens );
    SetShape( MOBA     , actualX , actualY , amb_Value[ 39] * airDens );
    SetShape( MRP      , actualX , actualY , amb_Value[ 40] * airDens );
    SetShape( N2O5     , actualX , actualY , amb_Value[ 41] * airDens );
    SetShape( ISNOHOO  , actualX , actualY , amb_Value[ 42] * airDens );
    SetShape( ISNP     , actualX , actualY , amb_Value[ 43] * airDens );
    SetShape( ISOPNB   , actualX , actualY , amb_Value[ 44] * airDens );
    SetShape( IEPOXOO  , actualX , actualY , amb_Value[ 45] * airDens );
    SetShape( MACRNO2  , actualX , actualY , amb_Value[ 46] * airDens );
    SetShape( ROH      , actualX , actualY , amb_Value[ 47] * airDens );
    SetShape( MOBAOO   , actualX , actualY , amb_Value[ 48] * airDens );
    SetShape( DIBOO    , actualX , actualY , amb_Value[ 49] * airDens );
    SetShape( PMN      , actualX , actualY , amb_Value[ 50] * airDens );
    SetShape( ISNOOB   , actualX , actualY , amb_Value[ 51] * airDens );
    SetShape( INPN     , actualX , actualY , amb_Value[ 52] * airDens );
    SetShape( H        , actualX , actualY , amb_Value[ 53] * airDens );
    SetShape( BrNO3    , actualX , actualY , amb_Value[ 54] * airDens );
    SetShape( PRPE     , actualX , actualY , amb_Value[ 55] * airDens );
    SetShape( MVKOO    , actualX , actualY , amb_Value[ 56] * airDens );
    SetShape( Cl2      , actualX , actualY , amb_Value[ 57] * airDens );
    SetShape( ISOPND   , actualX , actualY , amb_Value[ 58] * airDens );
    SetShape( HOBr     , actualX , actualY , amb_Value[ 59] * airDens );
    SetShape( A3O2     , actualX , actualY , amb_Value[ 60] * airDens );
    SetShape( PROPNN   , actualX , actualY , amb_Value[ 61] * airDens );
    SetShape( GLYX     , actualX , actualY , amb_Value[ 62] * airDens );
    SetShape( MAOPO2   , actualX , actualY , amb_Value[ 63] * airDens );
    SetShape( CH4      , actualX , actualY , amb_Value[ 64] * airDens );
    SetShape( GAOO     , actualX , actualY , amb_Value[ 65] * airDens );
    SetShape( B3O2     , actualX , actualY , amb_Value[ 66] * airDens );
    SetShape( ACET     , actualX , actualY , amb_Value[ 67] * airDens );
    SetShape( MACRN    , actualX , actualY , amb_Value[ 68] * airDens );
    SetShape( CH2OO    , actualX , actualY , amb_Value[ 69] * airDens );
    SetShape( MGLYOO   , actualX , actualY , amb_Value[ 70] * airDens );
    SetShape( VRO2     , actualX , actualY , amb_Value[ 71] * airDens );
    SetShape( MGLOO    , actualX , actualY , amb_Value[ 72] * airDens );
    SetShape( MACROO   , actualX , actualY , amb_Value[ 73] * airDens );
    SetShape( PO2      , actualX , actualY , amb_Value[ 74] * airDens );
    SetShape( CH3CHOO  , actualX , actualY , amb_Value[ 75] * airDens );
    SetShape( MAN2     , actualX , actualY , amb_Value[ 76] * airDens );
    SetShape( ISNOOA   , actualX , actualY , amb_Value[ 77] * airDens );
    SetShape( H2O2     , actualX , actualY , amb_Value[ 78] * airDens );
    SetShape( PRN1     , actualX , actualY , amb_Value[ 79] * airDens );
    SetShape( ETO2     , actualX , actualY , amb_Value[ 80] * airDens );
    SetShape( KO2      , actualX , actualY , amb_Value[ 81] * airDens );
    SetShape( RCO3     , actualX , actualY , amb_Value[ 82] * airDens );
    SetShape( HC5OO    , actualX , actualY , amb_Value[ 83] * airDens );
    SetShape( GLYC     , actualX , actualY , amb_Value[ 84] * airDens );
    SetShape( ClNO3    , actualX , actualY , amb_Value[ 85] * airDens );
    SetShape( RIO2     , actualX , actualY , amb_Value[ 86] * airDens );
    SetShape( R4N1     , actualX , actualY , amb_Value[ 87] * airDens );
    SetShape( HOCl     , actualX , actualY , amb_Value[ 88] * airDens );
    SetShape( ATO2     , actualX , actualY , amb_Value[ 89] * airDens );
    SetShape( HNO3     , actualX , actualY , amb_Value[ 90] * airDens );
    SetShape( ISN1     , actualX , actualY , amb_Value[ 91] * airDens );
    SetShape( MAO3     , actualX , actualY , amb_Value[ 92] * airDens );
    SetShape( MRO2     , actualX , actualY , amb_Value[ 93] * airDens );
    SetShape( INO2     , actualX , actualY , amb_Value[ 94] * airDens );
    SetShape( HAC      , actualX , actualY , amb_Value[ 95] * airDens );
    SetShape( HC5      , actualX , actualY , amb_Value[ 96] * airDens );
    SetShape( MGLY     , actualX , actualY , amb_Value[ 97] * airDens );
    SetShape( ISOPNBO2 , actualX , actualY , amb_Value[ 98] * airDens );
    SetShape( ISOPNDO2 , actualX , actualY , amb_Value[ 99] * airDens );
    SetShape( R4O2     , actualX , actualY , amb_Value[100] * airDens );
    SetShape( R4N2     , actualX , actualY , amb_Value[101] * airDens );
    SetShape( BrO      , actualX , actualY , amb_Value[102] * airDens );
    SetShape( RCHO     , actualX , actualY , amb_Value[103] * airDens );
    SetShape( MEK      , actualX , actualY , amb_Value[104] * airDens );
    SetShape( ClO      , actualX , actualY , amb_Value[105] * airDens );
    SetShape( MACR     , actualX , actualY , amb_Value[106] * airDens );
    SetShape( SO2      , actualX , actualY , amb_Value[107] * airDens );
    SetShape( MVK      , actualX , actualY , amb_Value[108] * airDens );
    SetShape( ALD2     , actualX , actualY , amb_Value[109] * airDens );
    SetShape( MCO3     , actualX , actualY , amb_Value[110] * airDens );
    SetShape( CH2O     , actualX , actualY , amb_Value[111] * airDens );
    SetShape( Br       , actualX , actualY , amb_Value[113] * airDens );
    SetShape( NO       , actualX , actualY , amb_Value[114] * airDens );
    SetShape( NO3      , actualX , actualY , amb_Value[115] * airDens );
    SetShape( Cl       , actualX , actualY , amb_Value[116] * airDens );
    SetShape( O        , actualX , actualY , amb_Value[117] * airDens );
    SetShape( O1D      , actualX , actualY , amb_Value[118] * airDens );
    SetShape( O3       , actualX , actualY , amb_Value[119] * airDens );
    SetShape( HO2      , actualX , actualY , amb_Value[120] * airDens );
    SetShape( NO2      , actualX , actualY , amb_Value[121] * airDens );
    SetShape( OH       , actualX , actualY , amb_Value[122] * airDens );
    SetShape( HBr      , actualX , actualY , amb_Value[123] * airDens );
    SetShape( HCl      , actualX , actualY , amb_Value[124] * airDens );
    SetShape( CO       , actualX , actualY , amb_Value[125] * airDens );
    SetShape( MO2      , actualX , actualY , amb_Value[126] * airDens );
    SetShape( ACTA     , actualX , actualY , amb_Value[127] * airDens );
    SetShape( EOH      , actualX , actualY , amb_Value[128] * airDens );
    SetShape( H2       , actualX , actualY , amb_Value[129] * airDens );
    SetShape( HCOOH    , actualX , actualY , amb_Value[130] * airDens );
    SetShape( MOH      , actualX , actualY , amb_Value[131] * airDens );
    SetShape( N2       , actualX , actualY , amb_Value[132] * airDens );
    SetShape( O2       , actualX , actualY , amb_Value[133] * airDens );
    SetShape( RCOOH    , actualX , actualY , amb_Value[134] * airDens );

    /* Solid-liquid species */
    SetShape( NIT      , actualX , actualY , (RealDouble) 0.0E+00     );
    SetShape( NAT      , actualX , actualY , (RealDouble) 0.0E+00     );
    SetShape( SO4L     , actualX , actualY , (RealDouble) 0.0E+00     );
    SetShape( H2OL     , size_x  , size_y  , (RealDouble) 0.0E+00     );
    SetShape( H2OS     , size_x  , size_y  , (RealDouble) 0.0E+00     );
    SetShape( HNO3L    , actualX , actualY , (RealDouble) 0.0E+00     );
    SetShape( HNO3S    , actualX , actualY , (RealDouble) 0.0E+00     );
    SetShape( HClL     , actualX , actualY , (RealDouble) 0.0E+00     );
    SetShape( HOClL    , actualX , actualY , (RealDouble) 0.0E+00     );
    SetShape( HBrL     , actualX , actualY , (RealDouble) 0.0E+00     );
    SetShape( HOBrL    , actualX , actualY , (RealDouble) 0.0E+00     );

    /* Tracers */
    SetShape( SO4T     , actualX , actualY , amb_Value[ 28] * airDens );


    if ( Input_Opt.MET_LOADMET ) {
        /* Use meteorological input? */
        H2O = met.H2O_;
    } else {
        /* Else use user-defined H2O profile */
        RealDouble H2Oval = (input.relHumidity_w()/((RealDouble) 100.0) * \
                          physFunc::pSat_H2Ol( input.temperature_K() ) / ( physConst::kB * input.temperature_K() )) / 1.00E+06;
        for ( UInt i = 0; i < size_x; i++ ) {
            for ( UInt j = 0; j < size_y; j++ ) {
                H2O[j][i] = H2Oval;
                /* RH_w = x_H2O * P / Psat_H2Ol(T) = [H2O](#/cm3) * 1E6 * kB * T / Psat_H2Ol(T) */
            }
        }
    }

    Vector_1D stratData{ SO4[0][0], HNO3[0][0], HCl[0][0], HOCl[0][0],  \
                         HBr[0][0], HOBr[0][0], H2O[0][0], ClNO3[0][0], \
                         BrNO3[0][0], NIT[0][0], NAT[0][0] };

    KHETI_SLA.assign( 11, 0.0 );
    AERFRAC.assign( 7, 0.0 );
    SOLIDFRAC.assign( 7, 0.0 );

    Vector_1D RAD, RHO, KG, NDENS, SAD;
    RAD.assign( 2, 0.0 );
    RHO.assign( 2, 0.0 );
    KG.assign( 2, 0.0 );
    NDENS.assign( 2, 0.0 );
    SAD.assign( 2, 0.0 );

    STATE_PSC = STRAT_AER( input.temperature_K(), input.pressure_Pa(), airDens,  \
                           input.latitude_deg(), stratData,                      \
                           (2.0*XLIM)*(YLIM_UP+YLIM_DOWN), KHETI_SLA, SOLIDFRAC, \
                           AERFRAC, RAD, RHO, KG, NDENS, SAD, DBG );

    /* Liquid/solid species */
    SetToValue( SO4L, (RealDouble) AERFRAC[0]                          * stratData[0] );
    SetToValue( SO4 , (RealDouble) ( 1.0 - AERFRAC[0] )                * stratData[0] );

    AERFRAC[6] = 0.0E+00;
    SOLIDFRAC[6] = 0.0E+00;
    SetToValue( H2OL , (RealDouble) AERFRAC[6]                          * stratData[6] );
    SetToValue( H2OS , (RealDouble) SOLIDFRAC[6]                        * stratData[6] );
    /* Do not overwrite H2O!! */
//    SetToValue( H2O  , (RealDouble) ( 1.0 - AERFRAC[6] - SOLIDFRAC[6] ) * stratData[6] );

    SetToValue( HNO3L, (RealDouble) AERFRAC[1]                          * stratData[1] );
    SetToValue( HNO3S, (RealDouble) SOLIDFRAC[1]                        * stratData[1] );
    SetToValue( HNO3 , (RealDouble) ( 1.0 - AERFRAC[1] - SOLIDFRAC[1] ) * stratData[1] );

    SetToValue( HClL , (RealDouble) AERFRAC[2]                          * stratData[2] );
    SetToValue( HCl  , (RealDouble) ( 1.0 - AERFRAC[2] )                * stratData[2] );

    SetToValue( HOClL, (RealDouble) AERFRAC[3]                          * stratData[3] );
    SetToValue( HOCl , (RealDouble) ( 1.0 - AERFRAC[3] )                * stratData[3] );

    SetToValue( HBrL , (RealDouble) AERFRAC[4]                          * stratData[4] );
    SetToValue( HBr  , (RealDouble) ( 1.0 - AERFRAC[4] )                * stratData[4] );

    SetToValue( HOBrL, (RealDouble) AERFRAC[5]                          * stratData[5] );
    SetToValue( HOBr , (RealDouble) ( 1.0 - AERFRAC[5] )                * stratData[5] );

    SetToValue( NIT  , (RealDouble) stratData[ 9] );
    SetToValue( NAT  , (RealDouble) stratData[10] );


    /* Aerosols */
    /* Assume that soot particles are monodisperse */
    SetShape( sootDens , size_x, size_y, (RealDouble) aer_Value[  0][0] );
    SetShape( sootRadi , size_x, size_y, (RealDouble) aer_Value[  0][1] );
    SetShape( sootArea , size_x, size_y, (RealDouble) 4.0 / RealDouble(3.0) * physConst::PI * aer_Value[  0][0] * aer_Value[  0][1] * aer_Value[  0][1] * aer_Value[  0][1] );


    nBin_LA = std::floor( 1 + log( pow( (LA_R_HIG/LA_R_LOW), 3.0 ) ) / log( LA_VRAT ) );

    if ( DBG ) {
        std::cout << "\n DEBUG : LA_R_LOW  = " << LA_R_LOW * 1.00E+09 << " [nm]\n";
        std::cout << " DEBUG : LA_R_HIG  = "   << LA_R_HIG * 1.00E+09 << " [nm]\n";
        std::cout << " DEBUG : LA_VRAT   = "   << LA_VRAT             << " [-]\n";
        std::cout << " DEBUG : nBin_LA   = "   << nBin_LA             << "\n";
        std::cout << " DEBUG : NDENS     = "   << NDENS[1] * 1.00E-06 << " [#/cm^3]\n";
        std::cout << " DEBUG : REFF      = "   << RAD[1] * 1.00E+06   << " [mum]\n";
    }

    Vector_1D LA_rE( nBin_LA + 1, 0.0 ); /* Bin edges in m */
    Vector_1D LA_rJ( nBin_LA    , 0.0 ); /* Bin center radius in m */
    Vector_1D LA_vJ( nBin_LA    , 0.0 ); /* Bin volume centers in m^3 */

    const RealDouble LA_RRAT = pow( LA_VRAT, 1.0 / RealDouble(3.0) );
    LA_rE[0] = LA_R_LOW;
    for ( UInt iBin_LA = 1; iBin_LA < nBin_LA + 1; iBin_LA++ )                              /* [m] */
        LA_rE[iBin_LA] = LA_rE[iBin_LA-1] * LA_RRAT;

    for ( UInt iBin_LA = 0; iBin_LA < nBin_LA; iBin_LA++ ) {
        LA_rJ[iBin_LA] = 0.5 * ( LA_rE[iBin_LA] + LA_rE[iBin_LA+1] );                       /* [m] */
        LA_vJ[iBin_LA] = 4.0 / RealDouble(3.0) * physConst::PI * \
                         ( LA_rE[iBin_LA] * LA_rE[iBin_LA] * LA_rE[iBin_LA] \
                         + LA_rE[iBin_LA+1] * LA_rE[iBin_LA+1] * LA_rE[iBin_LA+1] ) * 0.5;  /* [m^3] */
    }

    LA_nDens = NDENS[1] * 1.00E-06; /* [#/cm^3]      */
    LA_rEff  = RAD[1]   * 1.00E+09; /* [nm]          */
    LA_SAD   = SAD[1]   * 1.00E+06; /* [\mum^2/cm^3] */

    if ( LA_nDens >= 0.0E+00 ) {
        /* For a lognormal distribution:
         * r_eff = r_m * exp( 5/2 * ln(S)^2 )
         * A     = 4\pi N0 r_m^2 * exp ( 2 * ln(S)^2 )
         * A/r_eff^2 = 4\pi N0 * exp( - 3 * ln(S)^2 )
         *
         * ln(S) = sqrt(-1/3*ln(A/(4\pi r_eff^2 * N0)));
         * r_m = r_eff * exp( -5/2 * ln(S)^2 ); */

        const RealDouble sLA = sqrt( - 1.0 / (3.0) * log(SAD[1]/(4.0 * physConst::PI * RAD[1] * RAD[1] * NDENS[1] ) ) );
        const RealDouble rLA = std::max( RAD[1] * exp( - 2.5 * sLA * sLA ), 1.5 * LA_R_LOW );
        const AIM::Grid_Aerosol LAAerosol( size_x, size_y, LA_rJ, LA_rE, LA_nDens, rLA, exp(sLA), "lognormal" );

        liquidAerosol = LAAerosol;
    }

    const AIM::Coagulation kernel1( "liquid", LA_rJ, LA_vJ, physConst::RHO_SULF, \
                                    input.temperature_K(), input.pressure_Pa() );

    LA_Kernel = kernel1;

    if ( DBG ) {

        std::cout << "\n DEBUG : Comparing PDF's number density to exact number density :\n";
        std::cout << "         " << liquidAerosol.Moment( 0, 0, 0 ) << " v " << LA_nDens << " [#/cm^3]\n";
        std::cout << " DEBUG : Comparing PDF's surface area to Grainger's surface area:\n";
        std::cout << "         " << 4.0 * physConst::PI * liquidAerosol.Moment( 2, 0, 0 ) * 1.00E+12 << " v " << LA_SAD << " [mum^2/cm^3]\n";
        std::cout << " DEBUG : Comparing PDF's effective radius to Grainger's effective radius:\n";
        std::cout << "         " << liquidAerosol.EffRadius( 0, 0 ) * 1.00E+09 << " v " << LA_rEff << " [nm]\n";

    }

    nBin_PA = std::floor( 1 + log( pow( (PA_R_HIG/PA_R_LOW), 3.0 ) ) / log( PA_VRAT ) );

    if ( DBG ) {
        std::cout << "\n DEBUG : PA_R_LOW  = " << PA_R_LOW * 1.00E+06 << " [mum]\n";
        std::cout << " DEBUG : PA_R_HIG  = "   << PA_R_HIG * 1.00E+06 << " [mum]\n";
        std::cout << " DEBUG : PA_VRAT   = "   << PA_VRAT             << " [-]\n";
        std::cout << " DEBUG : nBin_PA   = "   << nBin_PA             << "\n";
        std::cout << " DEBUG : NDENS     = "   << NDENS[0] * 1.00E-06 << " [#/cm^3]\n";
        std::cout << " DEBUG : REFF      = "   << RAD[0] * 1.00E+06   << " [mum]\n";
    }

    Vector_1D PA_rE( nBin_PA + 1, 0.0 ); /* Bin edges in m */
    Vector_1D PA_rJ( nBin_PA    , 0.0 ); /* Bin center radius in m */
    Vector_1D PA_vJ( nBin_PA    , 0.0 ); /* Bin volume centers in m^3 */

    const RealDouble PA_RRAT = pow( PA_VRAT, 1.0 / RealDouble(3.0) );
    PA_rE[0] = PA_R_LOW;
    for ( UInt iBin_PA = 1; iBin_PA < nBin_PA + 1; iBin_PA++ )
        PA_rE[iBin_PA] = PA_rE[iBin_PA-1] * PA_RRAT;                                        /* [m]   */

    for ( UInt iBin_PA = 0; iBin_PA < nBin_PA; iBin_PA++ ) {
        PA_rJ[iBin_PA] = 0.5 * ( PA_rE[iBin_PA] + PA_rE[iBin_PA+1] );                       /* [m]   */
        PA_vJ[iBin_PA] = 4.0 / RealDouble(3.0) * physConst::PI * \
                         ( PA_rE[iBin_PA] * PA_rE[iBin_PA] * PA_rE[iBin_PA] \
                         + PA_rE[iBin_PA+1] * PA_rE[iBin_PA+1] * PA_rE[iBin_PA+1] ) * 0.5;  /* [m^3] */
    }

    PA_nDens = NDENS[0] * 1.00E-06; /* [#/cm^3]      */
    PA_rEff  = RAD[0]   * 1.00E+09; /* [nm]          */
    PA_SAD   = SAD[0]   * 1.00E+06; /* [\mum^2/cm^3] */

    if ( PA_nDens >= 0.0E+00 ) {
        const RealDouble expsPA = 1.15;
        const RealDouble rPA = std::max( RAD[0] * exp( - 2.5 * log(expsPA) * log(expsPA) ), 1.5 * PA_R_LOW );
        AIM::Grid_Aerosol PAAerosol( size_x, size_y, PA_rJ, PA_rE, PA_nDens, rPA, expsPA, "lognormal" );

        solidAerosol = PAAerosol;
    }

    const AIM::Coagulation kernel2( "ice", PA_rJ, PA_vJ, physConst::RHO_ICE, \
                                    input.temperature_K(), input.pressure_Pa() );

    PA_Kernel = kernel2;

    if ( DBG ) {
        std::cout << "\n DEBUG : Comparing PDF's number density to exact number density :\n";
        std::cout << "         " << solidAerosol.Moment( 0, 0, 0 ) << " v " << PA_nDens << " [#/cm^3]\n";
        std::cout << " DEBUG : Comparing PDF's effective radius to actual effective radius:\n";
        std::cout << "         " << solidAerosol.EffRadius( 0, 0 ) * 1.00E+09 << " v " << PA_rEff << " [nm]\n";
    }

} /* End of Solution::Initialize */

void Solution::getData( const UInt i, \
                        const UInt j )
{

    VAR[  0] = CO2[j][i];
    VAR[  1] = PPN[j][i];
    VAR[  2] = BrNO2[j][i];
    VAR[  3] = IEPOX[j][i];
    VAR[  4] = PMNN[j][i];
    VAR[  5] = N2O[j][i];
    VAR[  6] = N[j][i];
    VAR[  7] = PAN[j][i];
    VAR[  8] = ALK4[j][i];
    VAR[  9] = MAP[j][i];
    VAR[ 10] = MPN[j][i];
    VAR[ 11] = Cl2O2[j][i];
    VAR[ 12] = ETP[j][i];
    VAR[ 13] = HNO2[j][i];
    VAR[ 14] = C3H8[j][i];
    VAR[ 15] = RA3P[j][i];
    VAR[ 16] = RB3P[j][i];
    VAR[ 17] = OClO[j][i];
    VAR[ 18] = ClNO2[j][i];
    VAR[ 19] = ISOP[j][i];
    VAR[ 20] = HNO4[j][i];
    VAR[ 21] = MAOP[j][i];
    VAR[ 22] = MP[j][i];
    VAR[ 23] = ClOO[j][i];
    VAR[ 24] = RP[j][i];
    VAR[ 25] = BrCl[j][i];
    VAR[ 26] = PP[j][i];
    VAR[ 27] = PRPN[j][i];
    VAR[ 28] = SO4[j][i];
    VAR[ 29] = Br2[j][i];
    VAR[ 30] = ETHLN[j][i];
    VAR[ 31] = MVKN[j][i];
    VAR[ 32] = R4P[j][i];
    VAR[ 33] = C2H6[j][i];
    VAR[ 34] = RIP[j][i];
    VAR[ 35] = VRP[j][i];
    VAR[ 36] = ATOOH[j][i];
    VAR[ 37] = IAP[j][i];
    VAR[ 38] = DHMOB[j][i];
    VAR[ 39] = MOBA[j][i];
    VAR[ 40] = MRP[j][i];
    VAR[ 41] = N2O5[j][i];
    VAR[ 42] = ISNOHOO[j][i];
    VAR[ 43] = ISNP[j][i];
    VAR[ 44] = ISOPNB[j][i];
    VAR[ 45] = IEPOXOO[j][i];
    VAR[ 46] = MACRNO2[j][i];
    VAR[ 47] = ROH[j][i];
    VAR[ 48] = MOBAOO[j][i];
    VAR[ 49] = DIBOO[j][i];
    VAR[ 50] = PMN[j][i];
    VAR[ 51] = ISNOOB[j][i];
    VAR[ 52] = INPN[j][i];
    VAR[ 53] = H[j][i];
    VAR[ 54] = BrNO3[j][i];
    VAR[ 55] = PRPE[j][i];
    VAR[ 56] = MVKOO[j][i];
    VAR[ 57] = Cl2[j][i];
    VAR[ 58] = ISOPND[j][i];
    VAR[ 59] = HOBr[j][i];
    VAR[ 60] = A3O2[j][i];
    VAR[ 61] = PROPNN[j][i];
    VAR[ 62] = GLYX[j][i];
    VAR[ 63] = MAOPO2[j][i];
    VAR[ 64] = CH4[j][i];
    VAR[ 65] = GAOO[j][i];
    VAR[ 66] = B3O2[j][i];
    VAR[ 67] = ACET[j][i];
    VAR[ 68] = MACRN[j][i];
    VAR[ 69] = CH2OO[j][i];
    VAR[ 70] = MGLYOO[j][i];
    VAR[ 71] = VRO2[j][i];
    VAR[ 72] = MGLOO[j][i];
    VAR[ 73] = MACROO[j][i];
    VAR[ 74] = PO2[j][i];
    VAR[ 75] = CH3CHOO[j][i];
    VAR[ 76] = MAN2[j][i];
    VAR[ 77] = ISNOOA[j][i];
    VAR[ 78] = H2O2[j][i];
    VAR[ 79] = PRN1[j][i];
    VAR[ 80] = ETO2[j][i];
    VAR[ 81] = KO2[j][i];
    VAR[ 82] = RCO3[j][i];
    VAR[ 83] = HC5OO[j][i];
    VAR[ 84] = GLYC[j][i];
    VAR[ 85] = ClNO3[j][i];
    VAR[ 86] = RIO2[j][i];
    VAR[ 87] = R4N1[j][i];
    VAR[ 88] = HOCl[j][i];
    VAR[ 89] = ATO2[j][i];
    VAR[ 90] = HNO3[j][i];
    VAR[ 91] = ISN1[j][i];
    VAR[ 92] = MAO3[j][i];
    VAR[ 93] = MRO2[j][i];
    VAR[ 94] = INO2[j][i];
    VAR[ 95] = HAC[j][i];
    VAR[ 96] = HC5[j][i];
    VAR[ 97] = MGLY[j][i];
    VAR[ 98] = ISOPNBO2[j][i];
    VAR[ 99] = ISOPNDO2[j][i];
    VAR[100] = R4O2[j][i];
    VAR[101] = R4N2[j][i];
    VAR[102] = BrO[j][i];
    VAR[103] = RCHO[j][i];
    VAR[104] = MEK[j][i];
    VAR[105] = ClO[j][i];
    VAR[106] = MACR[j][i];
    VAR[107] = SO2[j][i];
    VAR[108] = MVK[j][i];
    VAR[109] = ALD2[j][i];
    VAR[110] = MCO3[j][i];
    VAR[111] = CH2O[j][i];
    VAR[112] = H2O[j][i];
    VAR[113] = Br[j][i];
    VAR[114] = NO[j][i];
    VAR[115] = NO3[j][i];
    VAR[116] = Cl[j][i];
    VAR[117] = O[j][i];
    VAR[118] = O1D[j][i];
    VAR[119] = O3[j][i];
    VAR[120] = HO2[j][i];
    VAR[121] = NO2[j][i];
    VAR[122] = OH[j][i];
    VAR[123] = HBr[j][i];
    VAR[124] = HCl[j][i];
    VAR[125] = CO[j][i];
    VAR[126] = MO2[j][i];
    FIX[  0] = ACTA[j][i];
    FIX[  1] = EOH[j][i];
    FIX[  2] = H2[j][i];
    FIX[  3] = HCOOH[j][i];
    FIX[  4] = MOH[j][i];
    FIX[  5] = N2[j][i];
    FIX[  6] = O2[j][i];
    FIX[  7] = RCOOH[j][i];

} /* End of Solution::getData */

void Solution::applyData( const UInt i, \
                          const UInt j )
{

    CO2[j][i]      = VAR[  0];
    PPN[j][i]      = VAR[  1];
    BrNO2[j][i]    = VAR[  2];
    IEPOX[j][i]    = VAR[  3];
    PMNN[j][i]     = VAR[  4];
    N2O[j][i]      = VAR[  5];
    N[j][i]        = VAR[  6];
    PAN[j][i]      = VAR[  7];
    ALK4[j][i]     = VAR[  8];
    MAP[j][i]      = VAR[  9];
    MPN[j][i]      = VAR[ 10];
    Cl2O2[j][i]    = VAR[ 11];
    ETP[j][i]      = VAR[ 12];
    HNO2[j][i]     = VAR[ 13];
    C3H8[j][i]     = VAR[ 14];
    RA3P[j][i]     = VAR[ 15];
    RB3P[j][i]     = VAR[ 16];
    OClO[j][i]     = VAR[ 17];
    ClNO2[j][i]    = VAR[ 18];
    ISOP[j][i]     = VAR[ 19];
    HNO4[j][i]     = VAR[ 20];
    MAOP[j][i]     = VAR[ 21];
    MP[j][i]       = VAR[ 22];
    ClOO[j][i]     = VAR[ 23];
    RP[j][i]       = VAR[ 24];
    BrCl[j][i]     = VAR[ 25];
    PP[j][i]       = VAR[ 26];
    PRPN[j][i]     = VAR[ 27];
    SO4[j][i]      = VAR[ 28];
    Br2[j][i]      = VAR[ 29];
    ETHLN[j][i]    = VAR[ 30];
    MVKN[j][i]     = VAR[ 31];
    R4P[j][i]      = VAR[ 32];
    C2H6[j][i]     = VAR[ 33];
    RIP[j][i]      = VAR[ 34];
    VRP[j][i]      = VAR[ 35];
    ATOOH[j][i]    = VAR[ 36];
    IAP[j][i]      = VAR[ 37];
    DHMOB[j][i]    = VAR[ 38];
    MOBA[j][i]     = VAR[ 39];
    MRP[j][i]      = VAR[ 40];
    N2O5[j][i]     = VAR[ 41];
    ISNOHOO[j][i]  = VAR[ 42];
    ISNP[j][i]     = VAR[ 43];
    ISOPNB[j][i]   = VAR[ 44];
    IEPOXOO[j][i]  = VAR[ 45];
    MACRNO2[j][i]  = VAR[ 46];
    ROH[j][i]      = VAR[ 47];
    MOBAOO[j][i]   = VAR[ 48];
    DIBOO[j][i]    = VAR[ 49];
    PMN[j][i]      = VAR[ 50];
    ISNOOB[j][i]   = VAR[ 51];
    INPN[j][i]     = VAR[ 52];
    H[j][i]        = VAR[ 53];
    BrNO3[j][i]    = VAR[ 54];
    PRPE[j][i]     = VAR[ 55];
    MVKOO[j][i]    = VAR[ 56];
    Cl2[j][i]      = VAR[ 57];
    ISOPND[j][i]   = VAR[ 58];
    HOBr[j][i]     = VAR[ 59];
    A3O2[j][i]     = VAR[ 60];
    PROPNN[j][i]   = VAR[ 61];
    GLYX[j][i]     = VAR[ 62];
    MAOPO2[j][i]   = VAR[ 63];
    CH4[j][i]      = VAR[ 64];
    GAOO[j][i]     = VAR[ 65];
    B3O2[j][i]     = VAR[ 66];
    ACET[j][i]     = VAR[ 67];
    MACRN[j][i]    = VAR[ 68];
    CH2OO[j][i]    = VAR[ 69];
    MGLYOO[j][i]   = VAR[ 70];
    VRO2[j][i]     = VAR[ 71];
    MGLOO[j][i]    = VAR[ 72];
    MACROO[j][i]   = VAR[ 73];
    PO2[j][i]      = VAR[ 74];
    CH3CHOO[j][i]  = VAR[ 75];
    MAN2[j][i]     = VAR[ 76];
    ISNOOA[j][i]   = VAR[ 77];
    H2O2[j][i]     = VAR[ 78];
    PRN1[j][i]     = VAR[ 79];
    ETO2[j][i]     = VAR[ 80];
    KO2[j][i]      = VAR[ 81];
    RCO3[j][i]     = VAR[ 82];
    HC5OO[j][i]    = VAR[ 83];
    GLYC[j][i]     = VAR[ 84];
    ClNO3[j][i]    = VAR[ 85];
    RIO2[j][i]     = VAR[ 86];
    R4N1[j][i]     = VAR[ 87];
    HOCl[j][i]     = VAR[ 88];
    ATO2[j][i]     = VAR[ 89];
    HNO3[j][i]     = VAR[ 90];
    ISN1[j][i]     = VAR[ 91];
    MAO3[j][i]     = VAR[ 92];
    MRO2[j][i]     = VAR[ 93];
    INO2[j][i]     = VAR[ 94];
    HAC[j][i]      = VAR[ 95];
    HC5[j][i]      = VAR[ 96];
    MGLY[j][i]     = VAR[ 97];
    ISOPNBO2[j][i] = VAR[ 98];
    ISOPNDO2[j][i] = VAR[ 99];
    R4O2[j][i]     = VAR[100];
    R4N2[j][i]     = VAR[101];
    BrO[j][i]      = VAR[102];
    RCHO[j][i]     = VAR[103];
    MEK[j][i]      = VAR[104];
    ClO[j][i]      = VAR[105];
    MACR[j][i]     = VAR[106];
    SO2[j][i]      = VAR[107];
    MVK[j][i]      = VAR[108];
    ALD2[j][i]     = VAR[109];
    MCO3[j][i]     = VAR[110];
    CH2O[j][i]     = VAR[111];
    H2O[j][i]      = VAR[112];
    Br[j][i]       = VAR[113];
    NO[j][i]       = VAR[114];
    NO3[j][i]      = VAR[115];
    Cl[j][i]       = VAR[116];
    O[j][i]        = VAR[117];
    O1D[j][i]      = VAR[118];
    O3[j][i]       = VAR[119];
    HO2[j][i]      = VAR[120];
    NO2[j][i]      = VAR[121];
    OH[j][i]       = VAR[122];
    HBr[j][i]      = VAR[123];
    HCl[j][i]      = VAR[124];
    CO[j][i]       = VAR[125];
    MO2[j][i]      = VAR[126];


} /* End of Solution::applyData */

void Solution::applyRing( RealDouble tempArray[],        \
                          const Vector_2Dui &mapIndices, \
                          const UInt iRing )
{

    UInt iNx = 0;
    UInt jNy = 0;

    for ( jNy = 0; jNy < NY; jNy++ ) {
        for ( iNx = 0; iNx < NX; iNx++ ) {
            if ( mapIndices[jNy][iNx] == iRing ) {

                CO2[jNy][iNx]      *= VAR[  0] / tempArray[  0];
                PPN[jNy][iNx]      *= VAR[  1] / tempArray[  1];
                BrNO2[jNy][iNx]    *= VAR[  2] / tempArray[  2];
                IEPOX[jNy][iNx]    *= VAR[  3] / tempArray[  3];
                PMNN[jNy][iNx]     *= VAR[  4] / tempArray[  4];
                N2O[jNy][iNx]      *= VAR[  5] / tempArray[  5];

                /* Make sure that N does not become NaN */
                if ( isinf( VAR[  6] / tempArray[  6] ) ||
                     VAR[  6] / tempArray[  6] >= 1.0E+20 )
                    N[jNy][iNx]     = VAR[  6];
                else
                    N[jNy][iNx]    *= VAR[  6] / tempArray[  6];

                PAN[jNy][iNx]      *= VAR[  7] / tempArray[  7];
                ALK4[jNy][iNx]     *= VAR[  8] / tempArray[  8];
                MAP[jNy][iNx]      *= VAR[  9] / tempArray[  9];
                MPN[jNy][iNx]      *= VAR[ 10] / tempArray[ 10];
                Cl2O2[jNy][iNx]    *= VAR[ 11] / tempArray[ 11];
                ETP[jNy][iNx]      *= VAR[ 12] / tempArray[ 12];
                HNO2[jNy][iNx]     *= VAR[ 13] / tempArray[ 13];
                C3H8[jNy][iNx]     *= VAR[ 14] / tempArray[ 14];
                RA3P[jNy][iNx]     *= VAR[ 15] / tempArray[ 15];
                RB3P[jNy][iNx]     *= VAR[ 16] / tempArray[ 16];
                OClO[jNy][iNx]     *= VAR[ 17] / tempArray[ 17];
                ClNO2[jNy][iNx]    *= VAR[ 18] / tempArray[ 18];
                ISOP[jNy][iNx]     *= VAR[ 19] / tempArray[ 19];
                HNO4[jNy][iNx]     *= VAR[ 20] / tempArray[ 20];
                MAOP[jNy][iNx]     *= VAR[ 21] / tempArray[ 21];
                MP[jNy][iNx]       *= VAR[ 22] / tempArray[ 22];
                ClOO[jNy][iNx]     *= VAR[ 23] / tempArray[ 23];
                RP[jNy][iNx]       *= VAR[ 24] / tempArray[ 24];
                BrCl[jNy][iNx]     *= VAR[ 25] / tempArray[ 25];
                PP[jNy][iNx]       *= VAR[ 26] / tempArray[ 26];
                PRPN[jNy][iNx]     *= VAR[ 27] / tempArray[ 27];
                SO4[jNy][iNx]      *= VAR[ 28] / tempArray[ 28];
                Br2[jNy][iNx]      *= VAR[ 29] / tempArray[ 29];
                ETHLN[jNy][iNx]    *= VAR[ 30] / tempArray[ 30];
                MVKN[jNy][iNx]     *= VAR[ 31] / tempArray[ 31];
                R4P[jNy][iNx]      *= VAR[ 32] / tempArray[ 32];
                C2H6[jNy][iNx]     *= VAR[ 33] / tempArray[ 33];
                RIP[jNy][iNx]      *= VAR[ 34] / tempArray[ 34];
                VRP[jNy][iNx]      *= VAR[ 35] / tempArray[ 35];
                ATOOH[jNy][iNx]    *= VAR[ 36] / tempArray[ 36];
                IAP[jNy][iNx]      *= VAR[ 37] / tempArray[ 37];
                DHMOB[jNy][iNx]    *= VAR[ 38] / tempArray[ 38];
                MOBA[jNy][iNx]     *= VAR[ 39] / tempArray[ 39];
                MRP[jNy][iNx]      *= VAR[ 40] / tempArray[ 40];
                N2O5[jNy][iNx]     *= VAR[ 41] / tempArray[ 41];
                ISNOHOO[jNy][iNx]  *= VAR[ 42] / tempArray[ 42];
                ISNP[jNy][iNx]     *= VAR[ 43] / tempArray[ 43];
                ISOPNB[jNy][iNx]   *= VAR[ 44] / tempArray[ 44];
                IEPOXOO[jNy][iNx]  *= VAR[ 45] / tempArray[ 45];
                MACRNO2[jNy][iNx]  *= VAR[ 46] / tempArray[ 46];
                ROH[jNy][iNx]      *= VAR[ 47] / tempArray[ 47];
                MOBAOO[jNy][iNx]   *= VAR[ 48] / tempArray[ 48];
                DIBOO[jNy][iNx]    *= VAR[ 49] / tempArray[ 49];
                PMN[jNy][iNx]      *= VAR[ 50] / tempArray[ 50];
                ISNOOB[jNy][iNx]   *= VAR[ 51] / tempArray[ 51];
                INPN[jNy][iNx]     *= VAR[ 52] / tempArray[ 52];
                H[jNy][iNx]        *= VAR[ 53] / tempArray[ 53];
                BrNO3[jNy][iNx]    *= VAR[ 54] / tempArray[ 54];
                PRPE[jNy][iNx]     *= VAR[ 55] / tempArray[ 55];
                MVKOO[jNy][iNx]    *= VAR[ 56] / tempArray[ 56];
                Cl2[jNy][iNx]      *= VAR[ 57] / tempArray[ 57];
                ISOPND[jNy][iNx]   *= VAR[ 58] / tempArray[ 58];
                HOBr[jNy][iNx]     *= VAR[ 59] / tempArray[ 59];
                A3O2[jNy][iNx]     *= VAR[ 60] / tempArray[ 60];
                PROPNN[jNy][iNx]   *= VAR[ 61] / tempArray[ 61];
                GLYX[jNy][iNx]     *= VAR[ 62] / tempArray[ 62];
                MAOPO2[jNy][iNx]   *= VAR[ 63] / tempArray[ 63];
                CH4[jNy][iNx]      *= VAR[ 64] / tempArray[ 64];
                GAOO[jNy][iNx]     *= VAR[ 65] / tempArray[ 65];
                B3O2[jNy][iNx]     *= VAR[ 66] / tempArray[ 66];
                ACET[jNy][iNx]     *= VAR[ 67] / tempArray[ 67];
                MACRN[jNy][iNx]    *= VAR[ 68] / tempArray[ 68];
                CH2OO[jNy][iNx]    *= VAR[ 69] / tempArray[ 69];
                MGLYOO[jNy][iNx]   *= VAR[ 70] / tempArray[ 70];
                VRO2[jNy][iNx]     *= VAR[ 71] / tempArray[ 71];
                MGLOO[jNy][iNx]    *= VAR[ 72] / tempArray[ 72];
                MACROO[jNy][iNx]   *= VAR[ 73] / tempArray[ 73];
                PO2[jNy][iNx]      *= VAR[ 74] / tempArray[ 74];
                CH3CHOO[jNy][iNx]  *= VAR[ 75] / tempArray[ 75];
                MAN2[jNy][iNx]     *= VAR[ 76] / tempArray[ 76];
                ISNOOA[jNy][iNx]   *= VAR[ 77] / tempArray[ 77];
                H2O2[jNy][iNx]     *= VAR[ 78] / tempArray[ 78];
                PRN1[jNy][iNx]     *= VAR[ 79] / tempArray[ 79];
                ETO2[jNy][iNx]     *= VAR[ 80] / tempArray[ 80];
                KO2[jNy][iNx]      *= VAR[ 81] / tempArray[ 81];
                RCO3[jNy][iNx]     *= VAR[ 82] / tempArray[ 82];
                HC5OO[jNy][iNx]    *= VAR[ 83] / tempArray[ 83];
                GLYC[jNy][iNx]     *= VAR[ 84] / tempArray[ 84];
                ClNO3[jNy][iNx]    *= VAR[ 85] / tempArray[ 85];
                RIO2[jNy][iNx]     *= VAR[ 86] / tempArray[ 86];
                R4N1[jNy][iNx]     *= VAR[ 87] / tempArray[ 87];
                HOCl[jNy][iNx]     *= VAR[ 88] / tempArray[ 88];
                ATO2[jNy][iNx]     *= VAR[ 89] / tempArray[ 89];
                HNO3[jNy][iNx]     *= VAR[ 90] / tempArray[ 90];
                ISN1[jNy][iNx]     *= VAR[ 91] / tempArray[ 91];
                MAO3[jNy][iNx]     *= VAR[ 92] / tempArray[ 92];
                MRO2[jNy][iNx]     *= VAR[ 93] / tempArray[ 93];
                INO2[jNy][iNx]     *= VAR[ 94] / tempArray[ 94];
                HAC[jNy][iNx]      *= VAR[ 95] / tempArray[ 95];
                HC5[jNy][iNx]      *= VAR[ 96] / tempArray[ 96];
                MGLY[jNy][iNx]     *= VAR[ 97] / tempArray[ 97];
                ISOPNBO2[jNy][iNx] *= VAR[ 98] / tempArray[ 98];
                ISOPNDO2[jNy][iNx] *= VAR[ 99] / tempArray[ 99];
                R4O2[jNy][iNx]     *= VAR[100] / tempArray[100];
                R4N2[jNy][iNx]     *= VAR[101] / tempArray[101];
                BrO[jNy][iNx]      *= VAR[102] / tempArray[102];
                RCHO[jNy][iNx]     *= VAR[103] / tempArray[103];
                MEK[jNy][iNx]      *= VAR[104] / tempArray[104];
                ClO[jNy][iNx]      *= VAR[105] / tempArray[105];
                MACR[jNy][iNx]     *= VAR[106] / tempArray[106];
                SO2[jNy][iNx]      *= VAR[107] / tempArray[107];
                MVK[jNy][iNx]      *= VAR[108] / tempArray[108];
                ALD2[jNy][iNx]     *= VAR[109] / tempArray[109];
                MCO3[jNy][iNx]     *= VAR[110] / tempArray[110];
                CH2O[jNy][iNx]     *= VAR[111] / tempArray[111];
                H2O[jNy][iNx]      *= VAR[112] / tempArray[112];
                Br[jNy][iNx]       *= VAR[113] / tempArray[113];
                NO[jNy][iNx]       *= VAR[114] / tempArray[114];
                NO3[jNy][iNx]      *= VAR[115] / tempArray[115];
                Cl[jNy][iNx]       *= VAR[116] / tempArray[116];

                /* Make sure that O does not become NaN */
                if ( isinf( VAR[117] / tempArray[117] ) ||
                     VAR[117] / tempArray[117] >= 1.0E+20 )
                    O[jNy][iNx]     = VAR[117];
                else
                    O[jNy][iNx]    *= VAR[117] / tempArray[117];

                /* Make sure that O1D does not become NaN */
                if ( isinf( VAR[118] / tempArray[118] ) ||
                     VAR[118] / tempArray[118] >= 1.0E+20 )
                    O1D[jNy][iNx]   = VAR[118];
                else
                    O1D[jNy][iNx]  *= VAR[118] / tempArray[118];

                O3[jNy][iNx]       *= VAR[119] / tempArray[119];
                HO2[jNy][iNx]      *= VAR[120] / tempArray[120];
                NO2[jNy][iNx]      *= VAR[121] / tempArray[121];
                OH[jNy][iNx]       *= VAR[122] / tempArray[122];
                HBr[jNy][iNx]      *= VAR[123] / tempArray[123];
                HCl[jNy][iNx]      *= VAR[124] / tempArray[124];
                CO[jNy][iNx]       *= VAR[125] / tempArray[125];
                MO2[jNy][iNx]      *= VAR[126] / tempArray[126];

            }
        }
    }

} /* End of Solution::applyRing */

void Solution::applyAmbient( const Vector_2Dui &mapIndices, \
                             const UInt iRing )
{

    UInt iNx = 0;
    UInt jNy = 0;

    for ( jNy = 0; jNy < NY; jNy++ ) {
        for ( iNx = 0; iNx < NX; iNx++ ) {
            if ( mapIndices[jNy][iNx] == iRing ) {

                CO2[jNy][iNx]      = VAR[  0];
                PPN[jNy][iNx]      = VAR[  1];
                BrNO2[jNy][iNx]    = VAR[  2];
                IEPOX[jNy][iNx]    = VAR[  3];
                PMNN[jNy][iNx]     = VAR[  4];
                N2O[jNy][iNx]      = VAR[  5];
                N[jNy][iNx]        = VAR[  6];
                PAN[jNy][iNx]      = VAR[  7];
                ALK4[jNy][iNx]     = VAR[  8];
                MAP[jNy][iNx]      = VAR[  9];
                MPN[jNy][iNx]      = VAR[ 10];
                Cl2O2[jNy][iNx]    = VAR[ 11];
                ETP[jNy][iNx]      = VAR[ 12];
                HNO2[jNy][iNx]     = VAR[ 13];
                C3H8[jNy][iNx]     = VAR[ 14];
                RA3P[jNy][iNx]     = VAR[ 15];
                RB3P[jNy][iNx]     = VAR[ 16];
                OClO[jNy][iNx]     = VAR[ 17];
                ClNO2[jNy][iNx]    = VAR[ 18];
                ISOP[jNy][iNx]     = VAR[ 19];
                HNO4[jNy][iNx]     = VAR[ 20];
                MAOP[jNy][iNx]     = VAR[ 21];
                MP[jNy][iNx]       = VAR[ 22];
                ClOO[jNy][iNx]     = VAR[ 23];
                RP[jNy][iNx]       = VAR[ 24];
                BrCl[jNy][iNx]     = VAR[ 25];
                PP[jNy][iNx]       = VAR[ 26];
                PRPN[jNy][iNx]     = VAR[ 27];
                SO4[jNy][iNx]      = VAR[ 28];
                Br2[jNy][iNx]      = VAR[ 29];
                ETHLN[jNy][iNx]    = VAR[ 30];
                MVKN[jNy][iNx]     = VAR[ 31];
                R4P[jNy][iNx]      = VAR[ 32];
                C2H6[jNy][iNx]     = VAR[ 33];
                RIP[jNy][iNx]      = VAR[ 34];
                VRP[jNy][iNx]      = VAR[ 35];
                ATOOH[jNy][iNx]    = VAR[ 36];
                IAP[jNy][iNx]      = VAR[ 37];
                DHMOB[jNy][iNx]    = VAR[ 38];
                MOBA[jNy][iNx]     = VAR[ 39];
                MRP[jNy][iNx]      = VAR[ 40];
                N2O5[jNy][iNx]     = VAR[ 41];
                ISNOHOO[jNy][iNx]  = VAR[ 42];
                ISNP[jNy][iNx]     = VAR[ 43];
                ISOPNB[jNy][iNx]   = VAR[ 44];
                IEPOXOO[jNy][iNx]  = VAR[ 45];
                MACRNO2[jNy][iNx]  = VAR[ 46];
                ROH[jNy][iNx]      = VAR[ 47];
                MOBAOO[jNy][iNx]   = VAR[ 48];
                DIBOO[jNy][iNx]    = VAR[ 49];
                PMN[jNy][iNx]      = VAR[ 50];
                ISNOOB[jNy][iNx]   = VAR[ 51];
                INPN[jNy][iNx]     = VAR[ 52];
                H[jNy][iNx]        = VAR[ 53];
                BrNO3[jNy][iNx]    = VAR[ 54];
                PRPE[jNy][iNx]     = VAR[ 55];
                MVKOO[jNy][iNx]    = VAR[ 56];
                Cl2[jNy][iNx]      = VAR[ 57];
                ISOPND[jNy][iNx]   = VAR[ 58];
                HOBr[jNy][iNx]     = VAR[ 59];
                A3O2[jNy][iNx]     = VAR[ 60];
                PROPNN[jNy][iNx]   = VAR[ 61];
                GLYX[jNy][iNx]     = VAR[ 62];
                MAOPO2[jNy][iNx]   = VAR[ 63];
                CH4[jNy][iNx]      = VAR[ 64];
                GAOO[jNy][iNx]     = VAR[ 65];
                B3O2[jNy][iNx]     = VAR[ 66];
                ACET[jNy][iNx]     = VAR[ 67];
                MACRN[jNy][iNx]    = VAR[ 68];
                CH2OO[jNy][iNx]    = VAR[ 69];
                MGLYOO[jNy][iNx]   = VAR[ 70];
                VRO2[jNy][iNx]     = VAR[ 71];
                MGLOO[jNy][iNx]    = VAR[ 72];
                MACROO[jNy][iNx]   = VAR[ 73];
                PO2[jNy][iNx]      = VAR[ 74];
                CH3CHOO[jNy][iNx]  = VAR[ 75];
                MAN2[jNy][iNx]     = VAR[ 76];
                ISNOOA[jNy][iNx]   = VAR[ 77];
                H2O2[jNy][iNx]     = VAR[ 78];
                PRN1[jNy][iNx]     = VAR[ 79];
                ETO2[jNy][iNx]     = VAR[ 80];
                KO2[jNy][iNx]      = VAR[ 81];
                RCO3[jNy][iNx]     = VAR[ 82];
                HC5OO[jNy][iNx]    = VAR[ 83];
                GLYC[jNy][iNx]     = VAR[ 84];
                ClNO3[jNy][iNx]    = VAR[ 85];
                RIO2[jNy][iNx]     = VAR[ 86];
                R4N1[jNy][iNx]     = VAR[ 87];
                HOCl[jNy][iNx]     = VAR[ 88];
                ATO2[jNy][iNx]     = VAR[ 89];
                HNO3[jNy][iNx]     = VAR[ 90];
                ISN1[jNy][iNx]     = VAR[ 91];
                MAO3[jNy][iNx]     = VAR[ 92];
                MRO2[jNy][iNx]     = VAR[ 93];
                INO2[jNy][iNx]     = VAR[ 94];
                HAC[jNy][iNx]      = VAR[ 95];
                HC5[jNy][iNx]      = VAR[ 96];
                MGLY[jNy][iNx]     = VAR[ 97];
                ISOPNBO2[jNy][iNx] = VAR[ 98];
                ISOPNDO2[jNy][iNx] = VAR[ 99];
                R4O2[jNy][iNx]     = VAR[100];
                R4N2[jNy][iNx]     = VAR[101];
                BrO[jNy][iNx]      = VAR[102];
                RCHO[jNy][iNx]     = VAR[103];
                MEK[jNy][iNx]      = VAR[104];
                ClO[jNy][iNx]      = VAR[105];
                MACR[jNy][iNx]     = VAR[106];
                SO2[jNy][iNx]      = VAR[107];
                MVK[jNy][iNx]      = VAR[108];
                ALD2[jNy][iNx]     = VAR[109];
                MCO3[jNy][iNx]     = VAR[110];
                CH2O[jNy][iNx]     = VAR[111];
                H2O[jNy][iNx]      = VAR[112];
                Br[jNy][iNx]       = VAR[113];
                NO[jNy][iNx]       = VAR[114];
                NO3[jNy][iNx]      = VAR[115];
                Cl[jNy][iNx]       = VAR[116];
                O[jNy][iNx]        = VAR[117];
                O1D[jNy][iNx]      = VAR[118];
                O3[jNy][iNx]       = VAR[119];
                HO2[jNy][iNx]      = VAR[120];
                NO2[jNy][iNx]      = VAR[121];
                OH[jNy][iNx]       = VAR[122];
                HBr[jNy][iNx]      = VAR[123];
                HCl[jNy][iNx]      = VAR[124];
                CO[jNy][iNx]       = VAR[125];
                MO2[jNy][iNx]      = VAR[126];

            }
        }
    }

} /* End of Solution::applyAmbient */


<<<<<<< HEAD
void Solution::addEmission( const Emission &EI, const Aircraft &AC,            \
                            const Mesh &m,                                     \
                            bool halfRing,                                     \
                            const RealDouble temperature, bool set2Saturation, \
                            AIM::Aerosol liqAer, AIM::Aerosol iceAer,          \
                            const RealDouble Soot_Den,                         \
=======
void Solution::addEmission( const Emission &EI, const Aircraft &AC,        \
                            const Mesh &m,                                 \
                            bool halfRing,                                 \
                            const double temperature, bool set2Saturation, \
                            AIM::Aerosol liqAer, AIM::Aerosol iceAer,      \
                            const double Soot_Den,                         \
>>>>>>> d4474826
                            const Meteorology &met, const RealDouble areaPlume )
{
    /* TODO: Release as Gaussian instead of top-hat? */

    UInt innerRing;
    UInt iNx, jNy;
    RealDouble w;

    RealDouble E_CO2, E_H2O, E_NO, E_NO2, E_HNO2, E_SO2, E_CO, E_CH4, E_C2H6, \
               E_PRPE, E_ALK4, E_CH2O, E_ALD2, E_GLYX, E_MGLY;
    RealDouble E_Soot;
    const RealDouble rad = EI.getSootRad();
    const RealDouble fuelPerDist = AC.FuelFlow() / AC.VFlight();

    /* Unit check:  [kg/m]   =   [kg fuel/s] /     [m/s] */
    E_CO2  = EI.getCO2()  / ( MW_CO2  * 1.0E+03 ) * fuelPerDist * physConst::Na;
    /*     = [g(CO2)/kg f]/ ( [kg/mol]* [g/kg]  ) * [kg fuel/m] * [molec/mol]
     *     = [molec/m]
     */
    E_NO   = EI.getNO()   / ( MW_NO   * 1.0E+03 ) * fuelPerDist * physConst::Na;
    /*     = [g(NO)/kg f] / ( g(NO)/mol         ) * [kg fuel/m] * [molec/mol]
     *     = [molec/m] */
    E_NO2  = EI.getNO2()  / ( MW_NO2  * 1.0E+03 ) * fuelPerDist * physConst::Na;
    E_HNO2 = EI.getHNO2() / ( MW_HNO2 * 1.0E+03 ) * fuelPerDist * physConst::Na;
    E_CO   = EI.getCO()   / ( MW_CO   * 1.0E+03 ) * fuelPerDist * physConst::Na;
    E_CH4  = EI.getCH4()  / ( MW_CH4  * 1.0E+03 ) * fuelPerDist * physConst::Na;
    E_C2H6 = EI.getC2H6() / ( MW_C2H6 * 1.0E+03 ) * fuelPerDist * physConst::Na;
    E_PRPE = EI.getPRPE() / ( MW_PRPE * 1.0E+03 ) * fuelPerDist * physConst::Na;
    E_ALK4 = EI.getALK4() / ( MW_ALK4 * 1.0E+03 ) * fuelPerDist * physConst::Na;
    E_CH2O = EI.getCH2O() / ( MW_CH2O * 1.0E+03 ) * fuelPerDist * physConst::Na;
    E_ALD2 = EI.getALD2() / ( MW_ALD2 * 1.0E+03 ) * fuelPerDist * physConst::Na;
    E_GLYX = EI.getGLYX() / ( MW_GLYX * 1.0E+03 ) * fuelPerDist * physConst::Na;
    E_MGLY = EI.getMGLY() / ( MW_MGLY * 1.0E+03 ) * fuelPerDist * physConst::Na;
    if ( !set2Saturation ) {
        E_H2O  = EI.getH2O()  / ( MW_H2O  * 1.0E+03 ) * fuelPerDist * physConst::Na;
    }
    E_SO2  = ( 1.0 - SO2TOSO4 ) * \
             EI.getSO2()  / ( MW_SO2  * 1.0E+03 ) * fuelPerDist * physConst::Na;

    E_Soot = EI.getSoot() / ( 4.0 / 3.0 * physConst::PI * physConst::RHO_SOOT * 1.00E+03 * rad * rad * rad ) * fuelPerDist;
    /*     = [g_soot/kg_fuel]/ (                        * [kg_soot/m^3]       * [g/kg]   * [m^3]           ) * [kg_fuel/m]
     *     = [part/m]
     */

    Vector_2D cellAreas  = m.areas();
    Vector_3D weights    = m.weights;
    Vector_1Dui nCellMap = m.nMap();
<<<<<<< HEAD
    UInt nCell   = 0;

=======
    unsigned int nCell   = 0;
    
>>>>>>> d4474826
    /* Apply area scaling for aerosols before releasing into the grid
     * *Aer are initially in #/cm^3
     * Scaling them the initial plume area such that they are now in #*m^2/cm^3
     * When applying them to the grid, they are scaled by the total ring area
     * in Grid_Aerosol::addPDF */
    liqAer.scalePdf( areaPlume );
    iceAer.scalePdf( areaPlume );


    if ( !halfRing ) {
        /* Full rings */
        innerRing = 0;
        nCell     = nCellMap[innerRing];
        for ( jNy = 0; jNy < NY; jNy++ ) {
            for ( iNx = 0; iNx < NX; iNx++ ) {

                w = weights[innerRing][jNy][iNx];

                /* Initially weights are either 0 or 1 */
                if ( w != 0.0E+00 ) {

                    if ( !reducedSize ) {
                        /* Emissions will only be added if chemistry is turned on! */

                        /* Each of the following arrays are in [# / cm^3], where
                         * # can either be expressed in molecules for gaseous
                         * species or in number of particles for aerosols */
                        CO2[jNy][iNx]  += ( E_CO2  * 1.0E-06 / ( nCell * cellAreas[jNy][iNx] ) );
                        NO[jNy][iNx]   += ( E_NO   * 1.0E-06 / ( nCell * cellAreas[jNy][iNx] ) );
                        NO2[jNy][iNx]  += ( E_NO2  * 1.0E-06 / ( nCell * cellAreas[jNy][iNx] ) );
                        HNO2[jNy][iNx] += ( E_HNO2 * 1.0E-06 / ( nCell * cellAreas[jNy][iNx] ) );
                        CO[jNy][iNx]   += ( E_CO   * 1.0E-06 / ( nCell * cellAreas[jNy][iNx] ) );
                        CH4[jNy][iNx]  += ( E_CH4  * 1.0E-06 / ( nCell * cellAreas[jNy][iNx] ) );
                        C2H6[jNy][iNx] += ( E_C2H6 * 1.0E-06 / ( nCell * cellAreas[jNy][iNx] ) );
                        PRPE[jNy][iNx] += ( E_PRPE * 1.0E-06 / ( nCell * cellAreas[jNy][iNx] ) );
                        ALK4[jNy][iNx] += ( E_ALK4 * 1.0E-06 / ( nCell * cellAreas[jNy][iNx] ) );
                        CH2O[jNy][iNx] += ( E_CH2O * 1.0E-06 / ( nCell * cellAreas[jNy][iNx] ) );
                        ALD2[jNy][iNx] += ( E_ALD2 * 1.0E-06 / ( nCell * cellAreas[jNy][iNx] ) );
                        GLYX[jNy][iNx] += ( E_GLYX * 1.0E-06 / ( nCell * cellAreas[jNy][iNx] ) );
                        MGLY[jNy][iNx] += ( E_MGLY * 1.0E-06 / ( nCell * cellAreas[jNy][iNx] ) );
                        SO2[jNy][iNx]  += ( E_SO2  * 1.0E-06 / ( nCell * cellAreas[jNy][iNx] ) );
                    }

                    if ( set2Saturation ) {
                        /* If supersaturated, then set water vapor to saturation and no bare soot particles
                         * as they are all covered with ice */
                            H2O[jNy][iNx] = physFunc::pSat_H2Os( met.temp_[jNy][iNx] ) / ( physConst::kB * met.temp_[jNy][iNx] * 1.00E+06 ); /* [molec / cm^3] */
                    } else {
                        /* If subsaturated, then emit water and soot */
<<<<<<< HEAD
                        H2O[jNy][iNx]      += ( E_H2O * 1.0E-06 / ( nCell * cellAreas[jNy][iNx] ) );
=======
                        H2O[jNy][iNx]      += ( E_H2O * 1.0E-06 / ( nCell * cellAreas[jNy][iNx] ) ); /* [molec / cm^3] */
>>>>>>> d4474826
                        sootDens[jNy][iNx] += ( Soot_Den * areaPlume / ( nCell * cellAreas[jNy][iNx] ) );
                        sootRadi[jNy][iNx] = rad;
                        sootArea[jNy][iNx] = 4.0 * physConst::PI * rad * rad * sootDens[jNy][iNx];
                    }

                }

            }

        }

        if ( ( std::isfinite(iceAer.Moment()) ) && ( iceAer.Moment() > 0.0E+00 ) )
            solidAerosol.addPDF( iceAer, weights[innerRing], cellAreas, nCell );
        if ( ( std::isfinite(liqAer.Moment()) ) && ( liqAer.Moment() > 0.0E+00 ) )
            liquidAerosol.addPDF( liqAer, weights[innerRing], cellAreas, nCell );


    } else {
        /* Half rings */

        for ( innerRing = 0; innerRing <= 1; innerRing++ ) {
            /* Concentrations should be identical whether it is half-rings or
             * full rings. Therefore, make sure that nCell is doubled when
             * using half-rings! */
            nCell     = 2.0 * nCellMap[innerRing];
            for ( jNy = 0; jNy < NY; jNy++ ) {
                for ( iNx = 0; iNx < NX; iNx++ ) {
                    w = weights[innerRing][jNy][iNx];

                    /* Initially weights are either 0 or 1 */
                    if ( w != 0.0E+00 ) {
                        if ( !reducedSize ) {
                            /* Emissions will only be added if chemistry is turned on! */

                            /* Each of the following arrays are in [# / cm^3], where
                             * # can either be expressed in molecules for gaseous
                             * species or in number of particles for aerosols */
                            CO2[jNy][iNx]  += ( E_CO2  * 1.0E-06 / ( nCell * cellAreas[jNy][iNx] ) );
                            NO[jNy][iNx]   += ( E_NO   * 1.0E-06 / ( nCell * cellAreas[jNy][iNx] ) );
                            NO2[jNy][iNx]  += ( E_NO2  * 1.0E-06 / ( nCell * cellAreas[jNy][iNx] ) );
                            HNO2[jNy][iNx] += ( E_HNO2 * 1.0E-06 / ( nCell * cellAreas[jNy][iNx] ) );
                            CO[jNy][iNx]   += ( E_CO   * 1.0E-06 / ( nCell * cellAreas[jNy][iNx] ) );
                            CH4[jNy][iNx]  += ( E_CH4  * 1.0E-06 / ( nCell * cellAreas[jNy][iNx] ) );
                            C2H6[jNy][iNx] += ( E_C2H6 * 1.0E-06 / ( nCell * cellAreas[jNy][iNx] ) );
                            PRPE[jNy][iNx] += ( E_PRPE * 1.0E-06 / ( nCell * cellAreas[jNy][iNx] ) );
                            ALK4[jNy][iNx] += ( E_ALK4 * 1.0E-06 / ( nCell * cellAreas[jNy][iNx] ) );
                            CH2O[jNy][iNx] += ( E_CH2O * 1.0E-06 / ( nCell * cellAreas[jNy][iNx] ) );
                            ALD2[jNy][iNx] += ( E_ALD2 * 1.0E-06 / ( nCell * cellAreas[jNy][iNx] ) );
                            GLYX[jNy][iNx] += ( E_GLYX * 1.0E-06 / ( nCell * cellAreas[jNy][iNx] ) );
                            MGLY[jNy][iNx] += ( E_MGLY * 1.0E-06 / ( nCell * cellAreas[jNy][iNx] ) );
                            SO2[jNy][iNx]  += ( E_SO2  * 1.0E-06 / ( nCell * cellAreas[jNy][iNx] ) );
                        }

                        if ( set2Saturation ) {
                            /* If supersaturated, then set water vapor to saturation and no
                             * bare soot particles as they are all covered with ice */
                            H2O[jNy][iNx] = physFunc::pSat_H2Os( met.temp_[jNy][iNx] ) / ( physConst::kB * met.temp_[jNy][iNx] * 1.00E+06 );
                        } else {
                            /* If subsaturated, then emit water and soot */
                            H2O[jNy][iNx]      += ( E_H2O * 1.0E-06 / ( nCell * cellAreas[jNy][iNx] ) ); /* [molec / cm^3] */
                            sootDens[jNy][iNx] += ( Soot_Den * areaPlume / ( nCell * cellAreas[jNy][iNx] ) );
                            sootRadi[jNy][iNx] = rad;
                            sootArea[jNy][iNx] = 4.0 * physConst::PI * rad * rad * sootDens[jNy][iNx];
                        }

                    }
                }
            }

            if ( ( std::isfinite(iceAer.Moment()) ) && ( iceAer.Moment() > 0.0E+00 ) )
                solidAerosol.addPDF( iceAer, weights[innerRing], cellAreas, nCell );
            if ( ( std::isfinite(liqAer.Moment()) ) && ( liqAer.Moment() > 0.0E+00 ) )
                liquidAerosol.addPDF( liqAer, weights[innerRing], cellAreas, nCell );

        }

    }

} /* End of Solution::addEmission */

Vector_1D Solution::getAmbient() const
{

    Vector_1D ambVector( NSPEC, 0.0 );

    ambVector[  0] = CO2[0][0];
    ambVector[  1] = PPN[0][0];
    ambVector[  2] = BrNO2[0][0];
    ambVector[  3] = IEPOX[0][0];
    ambVector[  4] = PMNN[0][0];
    ambVector[  5] = N2O[0][0];
    ambVector[  6] = N[0][0];
    ambVector[  7] = PAN[0][0];
    ambVector[  8] = ALK4[0][0];
    ambVector[  9] = MAP[0][0];
    ambVector[ 10] = MPN[0][0];
    ambVector[ 11] = Cl2O2[0][0];
    ambVector[ 12] = ETP[0][0];
    ambVector[ 13] = HNO2[0][0];
    ambVector[ 14] = C3H8[0][0];
    ambVector[ 15] = RA3P[0][0];
    ambVector[ 16] = RB3P[0][0];
    ambVector[ 17] = OClO[0][0];
    ambVector[ 18] = ClNO2[0][0];
    ambVector[ 19] = ISOP[0][0];
    ambVector[ 20] = HNO4[0][0];
    ambVector[ 21] = MAOP[0][0];
    ambVector[ 22] = MP[0][0];
    ambVector[ 23] = ClOO[0][0];
    ambVector[ 24] = RP[0][0];
    ambVector[ 25] = BrCl[0][0];
    ambVector[ 26] = PP[0][0];
    ambVector[ 27] = PRPN[0][0];
    ambVector[ 28] = SO4[0][0];
    ambVector[ 29] = Br2[0][0];
    ambVector[ 30] = ETHLN[0][0];
    ambVector[ 31] = MVKN[0][0];
    ambVector[ 32] = R4P[0][0];
    ambVector[ 33] = C2H6[0][0];
    ambVector[ 34] = RIP[0][0];
    ambVector[ 35] = VRP[0][0];
    ambVector[ 36] = ATOOH[0][0];
    ambVector[ 37] = IAP[0][0];
    ambVector[ 38] = DHMOB[0][0];
    ambVector[ 39] = MOBA[0][0];
    ambVector[ 40] = MRP[0][0];
    ambVector[ 41] = N2O5[0][0];
    ambVector[ 42] = ISNOHOO[0][0];
    ambVector[ 43] = ISNP[0][0];
    ambVector[ 44] = ISOPNB[0][0];
    ambVector[ 45] = IEPOXOO[0][0];
    ambVector[ 46] = MACRNO2[0][0];
    ambVector[ 47] = ROH[0][0];
    ambVector[ 48] = MOBAOO[0][0];
    ambVector[ 49] = DIBOO[0][0];
    ambVector[ 50] = PMN[0][0];
    ambVector[ 51] = ISNOOB[0][0];
    ambVector[ 52] = INPN[0][0];
    ambVector[ 53] = H[0][0];
    ambVector[ 54] = BrNO3[0][0];
    ambVector[ 55] = PRPE[0][0];
    ambVector[ 56] = MVKOO[0][0];
    ambVector[ 57] = Cl2[0][0];
    ambVector[ 58] = ISOPND[0][0];
    ambVector[ 59] = HOBr[0][0];
    ambVector[ 60] = A3O2[0][0];
    ambVector[ 61] = PROPNN[0][0];
    ambVector[ 62] = GLYX[0][0];
    ambVector[ 63] = MAOPO2[0][0];
    ambVector[ 64] = CH4[0][0];
    ambVector[ 65] = GAOO[0][0];
    ambVector[ 66] = B3O2[0][0];
    ambVector[ 67] = ACET[0][0];
    ambVector[ 68] = MACRN[0][0];
    ambVector[ 69] = CH2OO[0][0];
    ambVector[ 70] = MGLYOO[0][0];
    ambVector[ 71] = VRO2[0][0];
    ambVector[ 72] = MGLOO[0][0];
    ambVector[ 73] = MACROO[0][0];
    ambVector[ 74] = PO2[0][0];
    ambVector[ 75] = CH3CHOO[0][0];
    ambVector[ 76] = MAN2[0][0];
    ambVector[ 77] = ISNOOA[0][0];
    ambVector[ 78] = H2O2[0][0];
    ambVector[ 79] = PRN1[0][0];
    ambVector[ 80] = ETO2[0][0];
    ambVector[ 81] = KO2[0][0];
    ambVector[ 82] = RCO3[0][0];
    ambVector[ 83] = HC5OO[0][0];
    ambVector[ 84] = GLYC[0][0];
    ambVector[ 85] = ClNO3[0][0];
    ambVector[ 86] = RIO2[0][0];
    ambVector[ 87] = R4N1[0][0];
    ambVector[ 88] = HOCl[0][0];
    ambVector[ 89] = ATO2[0][0];
    ambVector[ 90] = HNO3[0][0];
    ambVector[ 91] = ISN1[0][0];
    ambVector[ 92] = MAO3[0][0];
    ambVector[ 93] = MRO2[0][0];
    ambVector[ 94] = INO2[0][0];
    ambVector[ 95] = HAC[0][0];
    ambVector[ 96] = HC5[0][0];
    ambVector[ 97] = MGLY[0][0];
    ambVector[ 98] = ISOPNBO2[0][0];
    ambVector[ 99] = ISOPNDO2[0][0];
    ambVector[100] = R4O2[0][0];
    ambVector[101] = R4N2[0][0];
    ambVector[102] = BrO[0][0];
    ambVector[103] = RCHO[0][0];
    ambVector[104] = MEK[0][0];
    ambVector[105] = ClO[0][0];
    ambVector[106] = MACR[0][0];
    ambVector[107] = SO2[0][0];
    ambVector[108] = MVK[0][0];
    ambVector[109] = ALD2[0][0];
    ambVector[110] = MCO3[0][0];
    ambVector[111] = CH2O[0][0];
    ambVector[112] = H2O[0][0];
    ambVector[113] = Br[0][0];
    ambVector[114] = NO[0][0];
    ambVector[115] = NO3[0][0];
    ambVector[116] = Cl[0][0];
    ambVector[117] = O[0][0];
    ambVector[118] = O1D[0][0];
    ambVector[119] = O3[0][0];
    ambVector[120] = HO2[0][0];
    ambVector[121] = NO2[0][0];
    ambVector[122] = OH[0][0];
    ambVector[123] = HBr[0][0];
    ambVector[124] = HCl[0][0];
    ambVector[125] = CO[0][0];
    ambVector[126] = MO2[0][0];
    ambVector[127] = ACTA[0][0];
    ambVector[128] = EOH[0][0];
    ambVector[129] = H2[0][0];
    ambVector[130] = HCOOH[0][0];
    ambVector[131] = MOH[0][0];
    ambVector[132] = N2[0][0];
    ambVector[133] = O2[0][0];
    ambVector[134] = RCOOH[0][0];

    return ambVector;

} /* End of Solution::getAmbient */

Vector_1D Solution::getLiqSpecies( ) const
{

    Vector_1D liqAerVector( 9, 0.0 );

    liqAerVector[0] = SO4L[0][0];
    liqAerVector[1] = H2OL[0][0];
    liqAerVector[2] = HNO3L[0][0];
    liqAerVector[3] = HClL[0][0];
    liqAerVector[4] = HOClL[0][0];
    liqAerVector[5] = HBrL[0][0];
    liqAerVector[6] = HOBrL[0][0];
    liqAerVector[7] = H2OS[0][0];
    liqAerVector[8] = HNO3S[0][0];

    return liqAerVector;

} /* End of Solution::getLiqSpecies */

Vector_2D Solution::getAerosol( ) const
{

    Vector_2D aerVector( nAer, Vector_1D( 3, 0.0 ) );

    aerVector[  0][0] = sootDens[0][0];
    aerVector[  0][1] = sootRadi[0][0];
    aerVector[  0][2] = sootArea[0][0];
    aerVector[  1][0] = PA_nDens;
    aerVector[  1][1] = PA_rEff;
    aerVector[  1][2] = PA_SAD;
    aerVector[  2][0] = LA_nDens;
    aerVector[  2][1] = LA_rEff;
    aerVector[  2][2] = LA_SAD;

    return aerVector;

} /* End of Solution::getAerosol */

Vector_1D Solution::getAerosolDens( ) const
{

    Vector_1D aerVector( nAer, 0.0 );

    aerVector[  0] = sootDens[0][0];
    aerVector[  1] = PA_nDens;
    aerVector[  2] = LA_nDens;

    return aerVector;

} /* End of Solution::getAerosolDens */

Vector_1D Solution::getAerosolRadi( ) const
{

    Vector_1D aerVector( nAer, 0.0 );

    aerVector[  0] = sootRadi[0][0];
    aerVector[  1] = PA_rEff;
    aerVector[  2] = LA_rEff;

    return aerVector;

} /* End of Solution::getAerosolRadi */

Vector_1D Solution::getAerosolArea( ) const
{

    Vector_1D aerVector( nAer, 0.0 );

    aerVector[  0] = sootArea[0][0];
    aerVector[  1] = PA_SAD;
    aerVector[  2] = LA_SAD;

    return aerVector;

} /* End of Solution::getAerosolArea */

void Solution::getAerosolProp( RealDouble ( &radi )[4], \
                               RealDouble ( &area )[4], \
                               RealDouble &IWC,         \
                               const Vector_2D &weights ) const
{

    UInt jNy, iNx;

    Vector_1D aerosolProp( 4, 0.0E+00 );
    RealDouble totalWeight = 0.0E+00;

    for ( jNy = 0; jNy < NY; jNy++ ) {
        for ( iNx = 0; iNx < NX; iNx++ )
            totalWeight += weights[jNy][iNx];
    }

    /* Compute aerosol microphysical properties for ice/NAT */
    aerosolProp = solidAerosol.Average( weights, totalWeight );

    radi[0] = aerosolProp[1];                      /* [m]        */
    area[0] = aerosolProp[2];                      /* [m^2/cm^3] */
    IWC     = physConst::RHO_ICE * aerosolProp[3]; /* [kg/cm^3] */

    /* Compute aerosol microphysical properties for stratospheric liquid aerosols */
    aerosolProp = liquidAerosol.Average( weights, totalWeight );

    radi[1] = aerosolProp[1]; /* [m]        */
    area[1] = aerosolProp[2]; /* [m^2/cm^3] */

    /* Compute aerosol microphysical properties for tropospheric sulfates (near ground) */

    radi[2] = 0.0E+00;
    area[2] = 0.0E+00;

    /* Compute aerosol microphysical properties for BC particles */

    radi[3] = 0.0E+00;
    area[3] = 0.0E+00;

    for ( jNy = 0; jNy < NY; jNy++ ) {
        for ( iNx = 0; iNx < NX; iNx++ ) {
            area[3] += sootDens[jNy][iNx] * 4.0 * physConst::PI * \
                       sootRadi[jNy][iNx] * sootRadi[jNy][iNx] *  \
                       weights[jNy][iNx] / totalWeight;
            radi[3] += sootRadi[jNy][iNx] * \
                       weights[jNy][iNx] / totalWeight;
        }
    }

} /* End of Solution::getAerosolProp */

int Solution::SpinUp( Vector_1D &amb_Value,       \
                      const Input &input,         \
                      const RealDouble airDens,   \
                      const RealDouble startTime, \
                      const bool DBG )
{

    /* Chemistry timestep
     * DT_CHEM               = 10 mins */
    const RealDouble DT_CHEM = 10.0 * 60.0;
    RealDouble curr_Time_s   = startTime * 3600.0;

    /* Integrate chemistry from startTime until endTime
     * Make sure than endTime is greater than startTime,
     * if not integrate until next day at the same time */
    RealDouble RunUntil = input.emissionTime();

//    /* If emission time corresponds to data from file exit here */
//    if ( startTime == RunUntil )
//        return 1;

//    if ( RunUntil < startTime )
//        RunUntil += 24.0;
    RunUntil += 24.0;

    /* Convert to seconds */
    RunUntil *= 3600.0;

    /* Allocate arrays for KPP */
    int IERR = 0;
    RealDouble STEPMIN = (RealDouble)0.0;

    RealDouble RTOL[NVAR];
    RealDouble ATOL[NVAR];

    for( UInt i = 0; i < NVAR; i++ ) {
        RTOL[i] = KPP_RTOLS;
        ATOL[i] = KPP_ATOLS;
    }


    /* Initialize arrays */
    for ( UInt iVar = 0; iVar < NVAR; iVar++ )
        VAR[iVar] = amb_Value[iVar] * airDens;

    for ( UInt iFix = 0; iFix < NFIX; iFix++ )
        FIX[iFix] = amb_Value[NVAR+iFix] * airDens;

    /* Define sun parameters */
    SZA *sun = new SZA( input.latitude_deg(), input.emissionDOY() );

    if ( DBG )
        std::cout << "\n Running spin-up from " << curr_Time_s / 3600.0 << " to " << RunUntil / 3600.0 << " [hr]\n";

    while ( curr_Time_s < RunUntil ) {

        /* Compute the cosize of solar zenith angle midway through the integration step */
        sun->Update( curr_Time_s + DT_CHEM/2 );

        for ( UInt iPhotol = 0; iPhotol < NPHOTOL; iPhotol++ )
            PHOTOL[iPhotol] = 0.0E+00;

        if ( sun->CSZA > 0.0E+00 )
            Update_JRates( PHOTOL, sun->CSZA );

        if ( DBG ) {
            std::cout << "\n DEBUG : (In SpinUp)\n";
            for ( UInt iPhotol = 0; iPhotol < NPHOTOL; iPhotol++ )
                std::cout << "         PHOTOL[" << iPhotol << "] = " << PHOTOL[iPhotol] << "\n";
        }

        /* Update reaction rates */
        for ( UInt iReact = 0; iReact < NREACT; iReact++ )
            RCONST[iReact] = 0.0E+00;

        Update_RCONST( input.temperature_K(), input.pressure_Pa(), airDens, VAR[ind_H2O] );

        /* ~~~~~~~~~~~~~~~~~~~~~~~~ */
        /* ~~~~~ Integration ~~~~~~ */
        /* ~~~~~~~~~~~~~~~~~~~~~~~~ */

        IERR = INTEGRATE( VAR, curr_Time_s, curr_Time_s + DT_CHEM, \
                          ATOL, RTOL, STEPMIN );

        if ( IERR < 0 ) {
            /* Integration failed */

            std::cout << " SpinUp Integration failed";
            #ifdef OMP
                std::cout << " on " << omp_get_thread_num();
            #endif /* OMP */
            std::cout << " at time t = " << curr_Time_s/3600.0 << "\n";

            if ( DBG ) {
                std::cout << " ~~~ Printing reaction rates:\n";
                for ( UInt iReact = 0; iReact < NREACT; iReact++ ) {
                    std::cout << "Reaction " << iReact << ": " << RCONST[iReact] << " [molec/cm^3/s]\n";
                }
                std::cout << " ~~~ Printing concentrations:\n";
                for ( UInt iSpec = 0; iSpec < NVAR; iSpec++ ) {
                    std::cout << "Species " << iSpec << ": " << VAR[iSpec]/airDens*1.0E+09 << " [ppb]\n";
                }
            }

            return KPP_FAIL;
        }

        curr_Time_s += DT_CHEM;

    }

    for ( UInt iVar = 0; iVar < NVAR; iVar++ )
        amb_Value[iVar] = VAR[iVar] / airDens;


    /* Clear dynamically allocated variable(s) */
    sun->~SZA();

    return IERR;

} /* End of Solution::SpinUp */

void Solution::Debug( const RealDouble airDens )
{

    UInt iNx, jNy;
    iNx = 0;
    jNy = 0;

    std::cout << std::endl;
    std::cout << "**** Input Debugger ****" << std::endl;
    std::cout << "Background concentrations: " << std::endl;
    std::cout << std::endl;
    std::cout << "   Species " << "    Value" << " Units " << std::endl;

    std::cout << std::setw(9);
    std::cout << "CO2" << ": ";
    std::cout << std::setw(9);
    std::cout << CO2[jNy][iNx]/airDens*1.0E+09 << " [ppb]" << std::endl;
    std::cout << std::setw(9);
    std::cout << "PPN" << ": ";
    std::cout << std::setw(9);
    std::cout << PPN[jNy][iNx]/airDens*1.0E+09 << " [ppb]" << std::endl;
    std::cout << std::setw(9);
    std::cout << "BrNO2" << ": ";
    std::cout << std::setw(9);
    std::cout << BrNO2[jNy][iNx]/airDens*1.0E+09 << " [ppb]" << std::endl;
    std::cout << std::setw(9);
    std::cout << "IEPOX" << ": ";
    std::cout << std::setw(9);
    std::cout << IEPOX[jNy][iNx]/airDens*1.0E+09 << " [ppb]" << std::endl;
    std::cout << std::setw(9);
    std::cout << "PMNN" << ": ";
    std::cout << std::setw(9);
    std::cout << PMNN[jNy][iNx]/airDens*1.0E+09 << " [ppb]" << std::endl;
    std::cout << std::setw(9);
    std::cout << "N2O" << ": ";
    std::cout << std::setw(9);
    std::cout << N2O[jNy][iNx]/airDens*1.0E+09 << " [ppb]" << std::endl;
    std::cout << std::setw(9);
    std::cout << "N" << ": ";
    std::cout << std::setw(9);
    std::cout << N[jNy][iNx]/airDens*1.0E+09 << " [ppb]" << std::endl;
    std::cout << std::setw(9);
    std::cout << "PAN" << ": ";
    std::cout << std::setw(9);
    std::cout << PAN[jNy][iNx]/airDens*1.0E+09 << " [ppb]" << std::endl;
    std::cout << std::setw(9);
    std::cout << "ALK4" << ": ";
    std::cout << std::setw(9);
    std::cout << ALK4[jNy][iNx]/airDens*1.0E+09 << " [ppb]" << std::endl;
    std::cout << std::setw(9);
    std::cout << "MAP" << ": ";
    std::cout << std::setw(9);
    std::cout << MAP[jNy][iNx]/airDens*1.0E+09 << " [ppb]" << std::endl;
    std::cout << std::setw(9);
    std::cout << "MPN" << ": ";
    std::cout << std::setw(9);
    std::cout << MPN[jNy][iNx]/airDens*1.0E+09 << " [ppb]" << std::endl;
    std::cout << std::setw(9);
    std::cout << "Cl2O2" << ": ";
    std::cout << std::setw(9);
    std::cout << Cl2O2[jNy][iNx]/airDens*1.0E+09 << " [ppb]" << std::endl;
    std::cout << std::setw(9);
    std::cout << "ETP" << ": ";
    std::cout << std::setw(9);
    std::cout << ETP[jNy][iNx]/airDens*1.0E+09 << " [ppb]" << std::endl;
    std::cout << std::setw(9);
    std::cout << "HNO2" << ": ";
    std::cout << std::setw(9);
    std::cout << HNO2[jNy][iNx]/airDens*1.0E+09 << " [ppb]" << std::endl;
    std::cout << std::setw(9);
    std::cout << "C3H8" << ": ";
    std::cout << std::setw(9);
    std::cout << C3H8[jNy][iNx]/airDens*1.0E+09 << " [ppb]" << std::endl;
    std::cout << std::setw(9);
    std::cout << "RA3P" << ": ";
    std::cout << std::setw(9);
    std::cout << RA3P[jNy][iNx]/airDens*1.0E+09 << " [ppb]" << std::endl;
    std::cout << std::setw(9);
    std::cout << "RB3P" << ": ";
    std::cout << std::setw(9);
    std::cout << RB3P[jNy][iNx]/airDens*1.0E+09 << " [ppb]" << std::endl;
    std::cout << std::setw(9);
    std::cout << "OClO" << ": ";
    std::cout << std::setw(9);
    std::cout << OClO[jNy][iNx]/airDens*1.0E+09 << " [ppb]" << std::endl;
    std::cout << std::setw(9);
    std::cout << "ClNO2" << ": ";
    std::cout << std::setw(9);
    std::cout << ClNO2[jNy][iNx]/airDens*1.0E+09 << " [ppb]" << std::endl;
    std::cout << std::setw(9);
    std::cout << "ISOP" << ": ";
    std::cout << std::setw(9);
    std::cout << ISOP[jNy][iNx]/airDens*1.0E+09 << " [ppb]" << std::endl;
    std::cout << std::setw(9);
    std::cout << "HNO4" << ": ";
    std::cout << std::setw(9);
    std::cout << HNO4[jNy][iNx]/airDens*1.0E+09 << " [ppb]" << std::endl;
    std::cout << std::setw(9);
    std::cout << "MAOP" << ": ";
    std::cout << std::setw(9);
    std::cout << MAOP[jNy][iNx]/airDens*1.0E+09 << " [ppb]" << std::endl;
    std::cout << std::setw(9);
    std::cout << "MP" << ": ";
    std::cout << std::setw(9);
    std::cout << MP[jNy][iNx]/airDens*1.0E+09 << " [ppb]" << std::endl;
    std::cout << std::setw(9);
    std::cout << "ClOO" << ": ";
    std::cout << std::setw(9);
    std::cout << ClOO[jNy][iNx]/airDens*1.0E+09 << " [ppb]" << std::endl;
    std::cout << std::setw(9);
    std::cout << "RP" << ": ";
    std::cout << std::setw(9);
    std::cout << RP[jNy][iNx]/airDens*1.0E+09 << " [ppb]" << std::endl;
    std::cout << std::setw(9);
    std::cout << "BrCl" << ": ";
    std::cout << std::setw(9);
    std::cout << BrCl[jNy][iNx]/airDens*1.0E+09 << " [ppb]" << std::endl;
    std::cout << std::setw(9);
    std::cout << "PP" << ": ";
    std::cout << std::setw(9);
    std::cout << PP[jNy][iNx]/airDens*1.0E+09 << " [ppb]" << std::endl;
    std::cout << std::setw(9);
    std::cout << "PRPN" << ": ";
    std::cout << std::setw(9);
    std::cout << PRPN[jNy][iNx]/airDens*1.0E+09 << " [ppb]" << std::endl;
    std::cout << std::setw(9);
    std::cout << "SO4" << ": ";
    std::cout << std::setw(9);
    std::cout << SO4[jNy][iNx]/airDens*1.0E+09 << " [ppb]" << std::endl;
    std::cout << std::setw(9);
    std::cout << "Br2" << ": ";
    std::cout << std::setw(9);
    std::cout << Br2[jNy][iNx]/airDens*1.0E+09 << " [ppb]" << std::endl;
    std::cout << std::setw(9);
    std::cout << "ETHLN" << ": ";
    std::cout << std::setw(9);
    std::cout << ETHLN[jNy][iNx]/airDens*1.0E+09 << " [ppb]" << std::endl;
    std::cout << std::setw(9);
    std::cout << "MVKN" << ": ";
    std::cout << std::setw(9);
    std::cout << MVKN[jNy][iNx]/airDens*1.0E+09 << " [ppb]" << std::endl;
    std::cout << std::setw(9);
    std::cout << "R4P" << ": ";
    std::cout << std::setw(9);
    std::cout << R4P[jNy][iNx]/airDens*1.0E+09 << " [ppb]" << std::endl;
    std::cout << std::setw(9);
    std::cout << "C2H6" << ": ";
    std::cout << std::setw(9);
    std::cout << C2H6[jNy][iNx]/airDens*1.0E+09 << " [ppb]" << std::endl;
    std::cout << std::setw(9);
    std::cout << "RIP" << ": ";
    std::cout << std::setw(9);
    std::cout << RIP[jNy][iNx]/airDens*1.0E+09 << " [ppb]" << std::endl;
    std::cout << std::setw(9);
    std::cout << "VRP" << ": ";
    std::cout << std::setw(9);
    std::cout << VRP[jNy][iNx]/airDens*1.0E+09 << " [ppb]" << std::endl;
    std::cout << std::setw(9);
    std::cout << "ATOOH" << ": ";
    std::cout << std::setw(9);
    std::cout << ATOOH[jNy][iNx]/airDens*1.0E+09 << " [ppb]" << std::endl;
    std::cout << std::setw(9);
    std::cout << "IAP" << ": ";
    std::cout << std::setw(9);
    std::cout << IAP[jNy][iNx]/airDens*1.0E+09 << " [ppb]" << std::endl;
    std::cout << std::setw(9);
    std::cout << "DHMOB" << ": ";
    std::cout << std::setw(9);
    std::cout << DHMOB[jNy][iNx]/airDens*1.0E+09 << " [ppb]" << std::endl;
    std::cout << std::setw(9);
    std::cout << "MOBA" << ": ";
    std::cout << std::setw(9);
    std::cout << MOBA[jNy][iNx]/airDens*1.0E+09 << " [ppb]" << std::endl;
    std::cout << std::setw(9);
    std::cout << "MRP" << ": ";
    std::cout << std::setw(9);
    std::cout << MRP[jNy][iNx]/airDens*1.0E+09 << " [ppb]" << std::endl;
    std::cout << std::setw(9);
    std::cout << "N2O5" << ": ";
    std::cout << std::setw(9);
    std::cout << N2O5[jNy][iNx]/airDens*1.0E+09 << " [ppb]" << std::endl;
    std::cout << std::setw(9);
    std::cout << "ISNOHOO" << ": ";
    std::cout << std::setw(9);
    std::cout << ISNOHOO[jNy][iNx]/airDens*1.0E+09 << " [ppb]" << std::endl;
    std::cout << std::setw(9);
    std::cout << "ISNP" << ": ";
    std::cout << std::setw(9);
    std::cout << ISNP[jNy][iNx]/airDens*1.0E+09 << " [ppb]" << std::endl;
    std::cout << std::setw(9);
    std::cout << "ISOPNB" << ": ";
    std::cout << std::setw(9);
    std::cout << ISOPNB[jNy][iNx]/airDens*1.0E+09 << " [ppb]" << std::endl;
    std::cout << std::setw(9);
    std::cout << "IEPOXOO" << ": ";
    std::cout << std::setw(9);
    std::cout << IEPOXOO[jNy][iNx]/airDens*1.0E+09 << " [ppb]" << std::endl;
    std::cout << std::setw(9);
    std::cout << "MACRNO2" << ": ";
    std::cout << std::setw(9);
    std::cout << MACRNO2[jNy][iNx]/airDens*1.0E+09 << " [ppb]" << std::endl;
    std::cout << std::setw(9);
    std::cout << "ROH" << ": ";
    std::cout << std::setw(9);
    std::cout << ROH[jNy][iNx]/airDens*1.0E+09 << " [ppb]" << std::endl;
    std::cout << std::setw(9);
    std::cout << "MOBAOO" << ": ";
    std::cout << std::setw(9);
    std::cout << MOBAOO[jNy][iNx]/airDens*1.0E+09 << " [ppb]" << std::endl;
    std::cout << std::setw(9);
    std::cout << "DIBOO" << ": ";
    std::cout << std::setw(9);
    std::cout << DIBOO[jNy][iNx]/airDens*1.0E+09 << " [ppb]" << std::endl;
    std::cout << std::setw(9);
    std::cout << "PMN" << ": ";
    std::cout << std::setw(9);
    std::cout << PMN[jNy][iNx]/airDens*1.0E+09 << " [ppb]" << std::endl;
    std::cout << std::setw(9);
    std::cout << "ISNOOB" << ": ";
    std::cout << std::setw(9);
    std::cout << ISNOOB[jNy][iNx]/airDens*1.0E+09 << " [ppb]" << std::endl;
    std::cout << std::setw(9);
    std::cout << "INPN" << ": ";
    std::cout << std::setw(9);
    std::cout << INPN[jNy][iNx]/airDens*1.0E+09 << " [ppb]" << std::endl;
    std::cout << std::setw(9);
    std::cout << "H" << ": ";
    std::cout << std::setw(9);
    std::cout << H[jNy][iNx]/airDens*1.0E+09 << " [ppb]" << std::endl;
    std::cout << std::setw(9);
    std::cout << "BrNO3" << ": ";
    std::cout << std::setw(9);
    std::cout << BrNO3[jNy][iNx]/airDens*1.0E+09 << " [ppb]" << std::endl;
    std::cout << std::setw(9);
    std::cout << "PRPE" << ": ";
    std::cout << std::setw(9);
    std::cout << PRPE[jNy][iNx]/airDens*1.0E+09 << " [ppb]" << std::endl;
    std::cout << std::setw(9);
    std::cout << "MVKOO" << ": ";
    std::cout << std::setw(9);
    std::cout << MVKOO[jNy][iNx]/airDens*1.0E+09 << " [ppb]" << std::endl;
    std::cout << std::setw(9);
    std::cout << "Cl2" << ": ";
    std::cout << std::setw(9);
    std::cout << Cl2[jNy][iNx]/airDens*1.0E+09 << " [ppb]" << std::endl;
    std::cout << std::setw(9);
    std::cout << "ISOPND" << ": ";
    std::cout << std::setw(9);
    std::cout << ISOPND[jNy][iNx]/airDens*1.0E+09 << " [ppb]" << std::endl;
    std::cout << std::setw(9);
    std::cout << "HOBr" << ": ";
    std::cout << std::setw(9);
    std::cout << HOBr[jNy][iNx]/airDens*1.0E+09 << " [ppb]" << std::endl;
    std::cout << std::setw(9);
    std::cout << "A3O2" << ": ";
    std::cout << std::setw(9);
    std::cout << A3O2[jNy][iNx]/airDens*1.0E+09 << " [ppb]" << std::endl;
    std::cout << std::setw(9);
    std::cout << "PROPNN" << ": ";
    std::cout << std::setw(9);
    std::cout << PROPNN[jNy][iNx]/airDens*1.0E+09 << " [ppb]" << std::endl;
    std::cout << std::setw(9);
    std::cout << "GLYX" << ": ";
    std::cout << std::setw(9);
    std::cout << GLYX[jNy][iNx]/airDens*1.0E+09 << " [ppb]" << std::endl;
    std::cout << std::setw(9);
    std::cout << "MAOPO2" << ": ";
    std::cout << std::setw(9);
    std::cout << MAOPO2[jNy][iNx]/airDens*1.0E+09 << " [ppb]" << std::endl;
    std::cout << std::setw(9);
    std::cout << "CH4" << ": ";
    std::cout << std::setw(9);
    std::cout << CH4[jNy][iNx]/airDens*1.0E+09 << " [ppb]" << std::endl;
    std::cout << std::setw(9);
    std::cout << "GAOO" << ": ";
    std::cout << std::setw(9);
    std::cout << GAOO[jNy][iNx]/airDens*1.0E+09 << " [ppb]" << std::endl;
    std::cout << std::setw(9);
    std::cout << "B3O2" << ": ";
    std::cout << std::setw(9);
    std::cout << B3O2[jNy][iNx]/airDens*1.0E+09 << " [ppb]" << std::endl;
    std::cout << std::setw(9);
    std::cout << "ACET" << ": ";
    std::cout << std::setw(9);
    std::cout << ACET[jNy][iNx]/airDens*1.0E+09 << " [ppb]" << std::endl;
    std::cout << std::setw(9);
    std::cout << "MACRN" << ": ";
    std::cout << std::setw(9);
    std::cout << MACRN[jNy][iNx]/airDens*1.0E+09 << " [ppb]" << std::endl;
    std::cout << std::setw(9);
    std::cout << "CH2OO" << ": ";
    std::cout << std::setw(9);
    std::cout << CH2OO[jNy][iNx]/airDens*1.0E+09 << " [ppb]" << std::endl;
    std::cout << std::setw(9);
    std::cout << "MGLYOO" << ": ";
    std::cout << std::setw(9);
    std::cout << MGLYOO[jNy][iNx]/airDens*1.0E+09 << " [ppb]" << std::endl;
    std::cout << std::setw(9);
    std::cout << "VRO2" << ": ";
    std::cout << std::setw(9);
    std::cout << VRO2[jNy][iNx]/airDens*1.0E+09 << " [ppb]" << std::endl;
    std::cout << std::setw(9);
    std::cout << "MGLOO" << ": ";
    std::cout << std::setw(9);
    std::cout << MGLOO[jNy][iNx]/airDens*1.0E+09 << " [ppb]" << std::endl;
    std::cout << std::setw(9);
    std::cout << "MACROO" << ": ";
    std::cout << std::setw(9);
    std::cout << MACROO[jNy][iNx]/airDens*1.0E+09 << " [ppb]" << std::endl;
    std::cout << std::setw(9);
    std::cout << "PO2" << ": ";
    std::cout << std::setw(9);
    std::cout << PO2[jNy][iNx]/airDens*1.0E+09 << " [ppb]" << std::endl;
    std::cout << std::setw(9);
    std::cout << "CH3CHOO" << ": ";
    std::cout << std::setw(9);
    std::cout << CH3CHOO[jNy][iNx]/airDens*1.0E+09 << " [ppb]" << std::endl;
    std::cout << std::setw(9);
    std::cout << "MAN2" << ": ";
    std::cout << std::setw(9);
    std::cout << MAN2[jNy][iNx]/airDens*1.0E+09 << " [ppb]" << std::endl;
    std::cout << std::setw(9);
    std::cout << "ISNOOA" << ": ";
    std::cout << std::setw(9);
    std::cout << ISNOOA[jNy][iNx]/airDens*1.0E+09 << " [ppb]" << std::endl;
    std::cout << std::setw(9);
    std::cout << "H2O2" << ": ";
    std::cout << std::setw(9);
    std::cout << H2O2[jNy][iNx]/airDens*1.0E+09 << " [ppb]" << std::endl;
    std::cout << std::setw(9);
    std::cout << "PRN1" << ": ";
    std::cout << std::setw(9);
    std::cout << PRN1[jNy][iNx]/airDens*1.0E+09 << " [ppb]" << std::endl;
    std::cout << std::setw(9);
    std::cout << "ETO2" << ": ";
    std::cout << std::setw(9);
    std::cout << ETO2[jNy][iNx]/airDens*1.0E+09 << " [ppb]" << std::endl;
    std::cout << std::setw(9);
    std::cout << "KO2" << ": ";
    std::cout << std::setw(9);
    std::cout << KO2[jNy][iNx]/airDens*1.0E+09 << " [ppb]" << std::endl;
    std::cout << std::setw(9);
    std::cout << "RCO3" << ": ";
    std::cout << std::setw(9);
    std::cout << RCO3[jNy][iNx]/airDens*1.0E+09 << " [ppb]" << std::endl;
    std::cout << std::setw(9);
    std::cout << "HC5OO" << ": ";
    std::cout << std::setw(9);
    std::cout << HC5OO[jNy][iNx]/airDens*1.0E+09 << " [ppb]" << std::endl;
    std::cout << std::setw(9);
    std::cout << "GLYC" << ": ";
    std::cout << std::setw(9);
    std::cout << GLYC[jNy][iNx]/airDens*1.0E+09 << " [ppb]" << std::endl;
    std::cout << std::setw(9);
    std::cout << "ClNO3" << ": ";
    std::cout << std::setw(9);
    std::cout << ClNO3[jNy][iNx]/airDens*1.0E+09 << " [ppb]" << std::endl;
    std::cout << std::setw(9);
    std::cout << "RIO2" << ": ";
    std::cout << std::setw(9);
    std::cout << RIO2[jNy][iNx]/airDens*1.0E+09 << " [ppb]" << std::endl;
    std::cout << std::setw(9);
    std::cout << "R4N1" << ": ";
    std::cout << std::setw(9);
    std::cout << R4N1[jNy][iNx]/airDens*1.0E+09 << " [ppb]" << std::endl;
    std::cout << std::setw(9);
    std::cout << "HOCl" << ": ";
    std::cout << std::setw(9);
    std::cout << HOCl[jNy][iNx]/airDens*1.0E+09 << " [ppb]" << std::endl;
    std::cout << std::setw(9);
    std::cout << "ATO2" << ": ";
    std::cout << std::setw(9);
    std::cout << ATO2[jNy][iNx]/airDens*1.0E+09 << " [ppb]" << std::endl;
    std::cout << std::setw(9);
    std::cout << "HNO3" << ": ";
    std::cout << std::setw(9);
    std::cout << HNO3[jNy][iNx]/airDens*1.0E+09 << " [ppb]" << std::endl;
    std::cout << std::setw(9);
    std::cout << "ISN1" << ": ";
    std::cout << std::setw(9);
    std::cout << ISN1[jNy][iNx]/airDens*1.0E+09 << " [ppb]" << std::endl;
    std::cout << std::setw(9);
    std::cout << "MAO3" << ": ";
    std::cout << std::setw(9);
    std::cout << MAO3[jNy][iNx]/airDens*1.0E+09 << " [ppb]" << std::endl;
    std::cout << std::setw(9);
    std::cout << "MRO2" << ": ";
    std::cout << std::setw(9);
    std::cout << MRO2[jNy][iNx]/airDens*1.0E+09 << " [ppb]" << std::endl;
    std::cout << std::setw(9);
    std::cout << "INO2" << ": ";
    std::cout << std::setw(9);
    std::cout << INO2[jNy][iNx]/airDens*1.0E+09 << " [ppb]" << std::endl;
    std::cout << std::setw(9);
    std::cout << "HAC" << ": ";
    std::cout << std::setw(9);
    std::cout << HAC[jNy][iNx]/airDens*1.0E+09 << " [ppb]" << std::endl;
    std::cout << std::setw(9);
    std::cout << "HC5" << ": ";
    std::cout << std::setw(9);
    std::cout << HC5[jNy][iNx]/airDens*1.0E+09 << " [ppb]" << std::endl;
    std::cout << std::setw(9);
    std::cout << "MGLY" << ": ";
    std::cout << std::setw(9);
    std::cout << MGLY[jNy][iNx]/airDens*1.0E+09 << " [ppb]" << std::endl;
    std::cout << std::setw(9);
    std::cout << "ISOPNBO2" << ": ";
    std::cout << std::setw(9);
    std::cout << ISOPNBO2[jNy][iNx]/airDens*1.0E+09 << " [ppb]" << std::endl;
    std::cout << std::setw(9);
    std::cout << "ISOPNDO2" << ": ";
    std::cout << std::setw(9);
    std::cout << ISOPNDO2[jNy][iNx]/airDens*1.0E+09 << " [ppb]" << std::endl;
    std::cout << std::setw(9);
    std::cout << "R4O2" << ": ";
    std::cout << std::setw(9);
    std::cout << R4O2[jNy][iNx]/airDens*1.0E+09 << " [ppb]" << std::endl;
    std::cout << std::setw(9);
    std::cout << "R4N2" << ": ";
    std::cout << std::setw(9);
    std::cout << R4N2[jNy][iNx]/airDens*1.0E+09 << " [ppb]" << std::endl;
    std::cout << std::setw(9);
    std::cout << "BrO" << ": ";
    std::cout << std::setw(9);
    std::cout << BrO[jNy][iNx]/airDens*1.0E+09 << " [ppb]" << std::endl;
    std::cout << std::setw(9);
    std::cout << "RCHO" << ": ";
    std::cout << std::setw(9);
    std::cout << RCHO[jNy][iNx]/airDens*1.0E+09 << " [ppb]" << std::endl;
    std::cout << std::setw(9);
    std::cout << "MEK" << ": ";
    std::cout << std::setw(9);
    std::cout << MEK[jNy][iNx]/airDens*1.0E+09 << " [ppb]" << std::endl;
    std::cout << std::setw(9);
    std::cout << "ClO" << ": ";
    std::cout << std::setw(9);
    std::cout << ClO[jNy][iNx]/airDens*1.0E+09 << " [ppb]" << std::endl;
    std::cout << std::setw(9);
    std::cout << "MACR" << ": ";
    std::cout << std::setw(9);
    std::cout << MACR[jNy][iNx]/airDens*1.0E+09 << " [ppb]" << std::endl;
    std::cout << std::setw(9);
    std::cout << "SO2" << ": ";
    std::cout << std::setw(9);
    std::cout << SO2[jNy][iNx]/airDens*1.0E+09 << " [ppb]" << std::endl;
    std::cout << std::setw(9);
    std::cout << "MVK" << ": ";
    std::cout << std::setw(9);
    std::cout << MVK[jNy][iNx]/airDens*1.0E+09 << " [ppb]" << std::endl;
    std::cout << std::setw(9);
    std::cout << "ALD2" << ": ";
    std::cout << std::setw(9);
    std::cout << ALD2[jNy][iNx]/airDens*1.0E+09 << " [ppb]" << std::endl;
    std::cout << std::setw(9);
    std::cout << "MCO3" << ": ";
    std::cout << std::setw(9);
    std::cout << MCO3[jNy][iNx]/airDens*1.0E+09 << " [ppb]" << std::endl;
    std::cout << std::setw(9);
    std::cout << "CH2O" << ": ";
    std::cout << std::setw(9);
    std::cout << CH2O[jNy][iNx]/airDens*1.0E+09 << " [ppb]" << std::endl;
    std::cout << std::setw(9);
    std::cout << "H2O" << ": ";
    std::cout << std::setw(9);
    std::cout << H2O[jNy][iNx]/airDens*1.0E+09 << " [ppb]" << std::endl;
    std::cout << std::setw(9);
    std::cout << "Br" << ": ";
    std::cout << std::setw(9);
    std::cout << Br[jNy][iNx]/airDens*1.0E+09 << " [ppb]" << std::endl;
    std::cout << std::setw(9);
    std::cout << "NO" << ": ";
    std::cout << std::setw(9);
    std::cout << NO[jNy][iNx]/airDens*1.0E+09 << " [ppb]" << std::endl;
    std::cout << std::setw(9);
    std::cout << "NO3" << ": ";
    std::cout << std::setw(9);
    std::cout << NO3[jNy][iNx]/airDens*1.0E+09 << " [ppb]" << std::endl;
    std::cout << std::setw(9);
    std::cout << "Cl" << ": ";
    std::cout << std::setw(9);
    std::cout << Cl[jNy][iNx]/airDens*1.0E+09 << " [ppb]" << std::endl;
    std::cout << std::setw(9);
    std::cout << "O" << ": ";
    std::cout << std::setw(9);
    std::cout << O[jNy][iNx]/airDens*1.0E+09 << " [ppb]" << std::endl;
    std::cout << std::setw(9);
    std::cout << "O1D" << ": ";
    std::cout << std::setw(9);
    std::cout << O1D[jNy][iNx]/airDens*1.0E+09 << " [ppb]" << std::endl;
    std::cout << std::setw(9);
    std::cout << "O3" << ": ";
    std::cout << std::setw(9);
    std::cout << O3[jNy][iNx]/airDens*1.0E+09 << " [ppb]" << std::endl;
    std::cout << std::setw(9);
    std::cout << "HO2" << ": ";
    std::cout << std::setw(9);
    std::cout << HO2[jNy][iNx]/airDens*1.0E+09 << " [ppb]" << std::endl;
    std::cout << std::setw(9);
    std::cout << "NO2" << ": ";
    std::cout << std::setw(9);
    std::cout << NO2[jNy][iNx]/airDens*1.0E+09 << " [ppb]" << std::endl;
    std::cout << std::setw(9);
    std::cout << "OH" << ": ";
    std::cout << std::setw(9);
    std::cout << OH[jNy][iNx]/airDens*1.0E+09 << " [ppb]" << std::endl;
    std::cout << std::setw(9);
    std::cout << "HBr" << ": ";
    std::cout << std::setw(9);
    std::cout << HBr[jNy][iNx]/airDens*1.0E+09 << " [ppb]" << std::endl;
    std::cout << std::setw(9);
    std::cout << "HCl" << ": ";
    std::cout << std::setw(9);
    std::cout << HCl[jNy][iNx]/airDens*1.0E+09 << " [ppb]" << std::endl;
    std::cout << std::setw(9);
    std::cout << "CO" << ": ";
    std::cout << std::setw(9);
    std::cout << CO[jNy][iNx]/airDens*1.0E+09 << " [ppb]" << std::endl;
    std::cout << std::setw(9);
    std::cout << "MO2" << ": ";
    std::cout << std::setw(9);
    std::cout << MO2[jNy][iNx]/airDens*1.0E+09 << " [ppb]" << std::endl;
    std::cout << std::setw(9);
    std::cout << "ACTA" << ": ";
    std::cout << std::setw(9);
    std::cout << ACTA[jNy][iNx]/airDens*1.0E+09 << " [ppb]" << std::endl;
    std::cout << std::setw(9);
    std::cout << "EOH" << ": ";
    std::cout << std::setw(9);
    std::cout << EOH[jNy][iNx]/airDens*1.0E+09 << " [ppb]" << std::endl;
    std::cout << std::setw(9);
    std::cout << "H2" << ": ";
    std::cout << std::setw(9);
    std::cout << H2[jNy][iNx]/airDens*1.0E+09 << " [ppb]" << std::endl;
    std::cout << std::setw(9);
    std::cout << "HCOOH" << ": ";
    std::cout << std::setw(9);
    std::cout << HCOOH[jNy][iNx]/airDens*1.0E+09 << " [ppb]" << std::endl;
    std::cout << std::setw(9);
    std::cout << "MOH" << ": ";
    std::cout << std::setw(9);
    std::cout << MOH[jNy][iNx]/airDens*1.0E+09 << " [ppb]" << std::endl;
    std::cout << std::setw(9);
    std::cout << "N2" << ": ";
    std::cout << std::setw(9);
    std::cout << N2[jNy][iNx]/airDens*1.0E+09 << " [ppb]" << std::endl;
    std::cout << std::setw(9);
    std::cout << "O2" << ": ";
    std::cout << std::setw(9);
    std::cout << O2[jNy][iNx]/airDens*1.0E+09 << " [ppb]" << std::endl;
    std::cout << std::setw(9);
    std::cout << "RCOOH" << ": ";
    std::cout << std::setw(9);
    std::cout << RCOOH[jNy][iNx]/airDens*1.0E+09 << " [ppb]" << std::endl;
    std::cout << std::endl;
    std::cout << std::endl;

} /* End of Solution::Debug */

/* End of Structure.cpp */<|MERGE_RESOLUTION|>--- conflicted
+++ resolved
@@ -1126,21 +1126,12 @@
 } /* End of Solution::applyAmbient */
 
 
-<<<<<<< HEAD
-void Solution::addEmission( const Emission &EI, const Aircraft &AC,            \
-                            const Mesh &m,                                     \
-                            bool halfRing,                                     \
-                            const RealDouble temperature, bool set2Saturation, \
-                            AIM::Aerosol liqAer, AIM::Aerosol iceAer,          \
-                            const RealDouble Soot_Den,                         \
-=======
 void Solution::addEmission( const Emission &EI, const Aircraft &AC,        \
                             const Mesh &m,                                 \
                             bool halfRing,                                 \
                             const double temperature, bool set2Saturation, \
                             AIM::Aerosol liqAer, AIM::Aerosol iceAer,      \
                             const double Soot_Den,                         \
->>>>>>> d4474826
                             const Meteorology &met, const RealDouble areaPlume )
 {
     /* TODO: Release as Gaussian instead of top-hat? */
@@ -1188,13 +1179,8 @@
     Vector_2D cellAreas  = m.areas();
     Vector_3D weights    = m.weights;
     Vector_1Dui nCellMap = m.nMap();
-<<<<<<< HEAD
     UInt nCell   = 0;
 
-=======
-    unsigned int nCell   = 0;
-    
->>>>>>> d4474826
     /* Apply area scaling for aerosols before releasing into the grid
      * *Aer are initially in #/cm^3
      * Scaling them the initial plume area such that they are now in #*m^2/cm^3
@@ -1244,11 +1230,7 @@
                             H2O[jNy][iNx] = physFunc::pSat_H2Os( met.temp_[jNy][iNx] ) / ( physConst::kB * met.temp_[jNy][iNx] * 1.00E+06 ); /* [molec / cm^3] */
                     } else {
                         /* If subsaturated, then emit water and soot */
-<<<<<<< HEAD
-                        H2O[jNy][iNx]      += ( E_H2O * 1.0E-06 / ( nCell * cellAreas[jNy][iNx] ) );
-=======
                         H2O[jNy][iNx]      += ( E_H2O * 1.0E-06 / ( nCell * cellAreas[jNy][iNx] ) ); /* [molec / cm^3] */
->>>>>>> d4474826
                         sootDens[jNy][iNx] += ( Soot_Den * areaPlume / ( nCell * cellAreas[jNy][iNx] ) );
                         sootRadi[jNy][iNx] = rad;
                         sootArea[jNy][iNx] = 4.0 * physConst::PI * rad * rad * sootDens[jNy][iNx];
