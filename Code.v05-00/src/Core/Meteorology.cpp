--- conflicted
+++ resolved
@@ -156,25 +156,16 @@
 
         float relhumid_user[var_len];
         float temperature_user[var_len];
-<<<<<<< HEAD
         float shear_user[var_len];
 	Vector_1D v1d_store( 8, 0.0E+00 );
         for ( UInt itime = 0; itime < var_len; itime++ ) {
             temperature_store_.push_back( v1d_store );
             shear_store_.push_back( v1d_store );
-=======
-	Vector_1D v1d_store( 8, 0.0E+00 );
-        for ( UInt itime = 0; itime < var_len; itime++ ) {
-            temperature_store_.push_back( v1d_store );
->>>>>>> b17d6041
         }
 
         std::cout << "Interpolate T: " << USERINPUT.MET_INTERPTEMP << std::endl;
         std::cout << "Interpolate H2O: " << USERINPUT.MET_INTERPH2O << std::endl;
-<<<<<<< HEAD
         std::cout << "Interpolate shear: " << USERINPUT.MET_LOADSHEAR << std::endl;
-=======
->>>>>>> b17d6041
 
         if ( USERINPUT.MET_LOADTEMP ) {
             /* !@#$ */
@@ -188,7 +179,6 @@
 	    }
 
             /* Extract the temperature data */
-<<<<<<< HEAD
 	    float temperature_store_temp[var_len][8];
             if ( !(temp_ncVar->get(&temperature_store_temp[0][0], var_len, 8)) ) {   
                 std::cout << "In Meteorology::Meteorology: extracting temperature" << std::endl;                                                              
@@ -199,19 +189,6 @@
 
             if ( USERINPUT.MET_INTERPTEMP ) { 
 
-=======
-
-            if ( USERINPUT.MET_INTERPTEMP ) {
-	        
-		float temperature_store_temp[var_len][8];
-                if ( !(temp_ncVar->get(&temperature_store_temp[0][0], var_len, 8)) ) {   
-                    std::cout << "In Meteorology::Meteorology: extracting temperature" << std::endl;                                                              
-                }
-
-                /* Identify temperature at above pressure */
-                temp_user = temperature_store_temp[i_Zp][0];
-                
->>>>>>> b17d6041
 		/* Extract 2D temperature data into a 1D array */
                 for ( UInt i = 0; i < var_len; i++ ) {
                     temperature_user[i] = temperature_store_temp[i][0];
@@ -222,19 +199,14 @@
 
             }
             else {
-<<<<<<< HEAD
                 //if ( !(temp_ncVar->get(temperature_user, var_len)) ) {
                 //    std::cout << "In Meteorology::Meteorology: extracting temperature" << std::endl;
                 //}
 		for ( UInt i = 0; i < var_len; i++ ) {
 		    temperature_user[i] = temperature_store_temp[i][0];
 		}
-=======
-                if ( !(temp_ncVar->get(temperature_user, var_len)) ) {
-                    std::cout << "In Meteorology::Meteorology: extracting temperature" << std::endl;
-                }
->>>>>>> b17d6041
-                /* Identify temperature at above pressure */
+                
+		/* Identify temperature at above pressure */
                 temp_user = temperature_user[i_Zp];
             }
 
@@ -295,7 +267,6 @@
             satdepth_user = satdepth_user - ( altitude_user[i_Zp]-alt_user );
         }
 
-<<<<<<< HEAD
         if ( USERINPUT.MET_LOADSHEAR ) {
 	    /* !?*# */
             
@@ -360,11 +331,6 @@
                 shear_[jNy] = SHEAR;
 	
         }
-=======
-        /* Assign shear vector */
-        for ( jNy = 0; jNy < Y.size(); jNy++ )
-            shear_[jNy] = SHEAR;
->>>>>>> b17d6041
 
     } else { 
 
@@ -548,10 +514,7 @@
     H2O_          = met.H2O_;
     temperature_store_ = met.temperature_store_;
     altitude_store_ = met.altitude_store_;
-<<<<<<< HEAD
     shear_store_ = met.shear_store_;
-=======
->>>>>>> b17d6041
 
 } /* End of Meteorology::Meteorology */
 
@@ -578,8 +541,6 @@
     
     /* User defined fields can be set here ! */
     if ( USERINPUT.MET_LOADMET ) {
-
-<<<<<<< HEAD
 
         if ( USERINPUT.MET_INTERPTEMP ) {
 	    
@@ -643,41 +604,6 @@
     }
     else {
 
-=======
-        std::cout << "Umm... you need to set this up, mate" << std::endl;
-
-        /* Define variable sizes */
-	UInt var_len = temperature_store_.size();
-	float temperature_before[var_len];
-	float temperature_after[var_len];
-	float temperature_interp[var_len];
-
-	/* Extract temperature data before and after current time, and interpolate */
-        UInt itime_extract = std::floor( simTime_h / 3 );
-        for ( UInt i = 0; i < var_len; i++ ) {
-	    temperature_before[i] = temperature_store_[i][itime_extract];
-	    temperature_after[i] = temperature_store_[i][itime_extract+1];
-	    temperature_interp[i] = temperature_before[i] + ( temperature_after[i] - temperature_before[i] ) / 3.0 * ( simTime_h - itime_extract * 3.0 );
-	}
-
-        /* Identify closest temperature to given pressure */
-        /* Loop round each vertical layer to estimate temperature */
-        for ( UInt jNy = 0; jNy < Y.size(); jNy++ ) {
-            
-	    /* Find the closest values above and below the central pressure */
-            UInt i_Z = met::nearestNeighbor( altitude_store_, alt_[jNy] );
-            
-	    /* Loop round horizontal coordinates to assign temperature */
-            for ( UInt iNx = 0; iNx < X.size(); iNx++ ) {
-                temp_[jNy][iNx] = temperature_interp[i_Z];
-            }
-
-        }
-
-    }
-    else {
-
->>>>>>> b17d6041
 #pragma omp parallel for        \
         if      ( !PARALLEL_CASES ) \
         default ( shared          ) \
