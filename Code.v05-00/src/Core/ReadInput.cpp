--- conflicted
+++ resolved
@@ -6338,7 +6338,6 @@
         exit(1);
     }
 
-<<<<<<< HEAD
     /* ==================================================== */
     /* Initialize shear from MET?                           */
     /* ==================================================== */
@@ -6421,8 +6420,6 @@
         exit(1);
     }
 
-=======
->>>>>>> b17d6041
     /* Skip line */
     getline( inputFile, line, '\n' );
 
@@ -6617,13 +6614,9 @@
     std::cout << "  => Init T from MET?    : " << Input_Opt.MET_LOADTEMP                             << std::endl;
     std::cout << "    => Interpolate T?    : " << Input_Opt.MET_INTERPTEMP                           << std::endl;
     std::cout << "  => Init H2O from MET?  : " << Input_Opt.MET_LOADH2O                              << std::endl;
-<<<<<<< HEAD
     std::cout << "    => Interpolate H2O?  : " << Input_Opt.MET_INTERPH2O                            << std::endl;
     std::cout << "  => Init shear from MET?: " << Input_Opt.MET_LOADSHEAR                            << std::endl;
     std::cout << "    => Interpolate shear?: " << Input_Opt.MET_INTERPSHEAR                          << std::endl;
-=======
-    std::cout << "    => Interpolate H2O?  : " << Input_Opt.MET_INTERPTEMP                           << std::endl;
->>>>>>> b17d6041
     std::cout << " - OR -------------------: " << std::endl;
     std::cout << " Impose moist layer depth: " << Input_Opt.MET_FIXDEPTH                             << std::endl;
     std::cout << "  => Moist layer depth[m]: " << Input_Opt.MET_DEPTH                                << std::endl;
@@ -9006,15 +8999,8 @@
         /* ---- PLUME PROCESSING TIME ( SIMULATION TIME ) ------------------------ */
         /* ---- Accepted units are: hr (default)                                   */
         /* ======================================================================= */
-<<<<<<< HEAD
-	
-=======
-        std::cout << Input_Opt.PARAMETER_PLUMEPROCESS_RANGE << std::endl;
-	std::cout << Input_Opt.PARAMETER_PLUMEPROCESS.size() << std::endl;
-	for ( i = 0; i < Input_Opt.PARAMETER_PLUMEPROCESS.size(); i++ )
-	    std::cout << Input_Opt.PARAMETER_PLUMEPROCESS[i] << std::endl;
->>>>>>> b17d6041
-        if ( Input_Opt.PARAMETER_PLUMEPROCESS_RANGE ) {
+        
+	if ( Input_Opt.PARAMETER_PLUMEPROCESS_RANGE ) {
             currVal = Input_Opt.PARAMETER_PLUMEPROCESS[0];
             while ( currVal <= Input_Opt.PARAMETER_PLUMEPROCESS[2] ) {
                 cases.push_back( currVal );
