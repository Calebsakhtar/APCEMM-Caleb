/* ~~~~~~~~~~~~~~~~~~~~~~~~~~~~~~~~~~~~~~~~~~~~~~~~~~~~~~~~~~~~~~~~ */
/*                                                                  */
/*     Aircraft Plume Chemistry, Emission and Microphysics Model    */
/*                             (APCEMM)                             */
/*                                                                  */
/* PlumeModel Program File                                          */
/*                                                                  */
/* Author               : Thibaud M. Fritz                          */
/* Time                 : 7/26/2018                                 */
/* File                 : PlumeModel.cpp                            */
/*                                                                  */
/* ~~~~~~~~~~~~~~~~~~~~~~~~~~~~~~~~~~~~~~~~~~~~~~~~~~~~~~~~~~~~~~~~ */


static int SUCCESS     =  1;

/* STL includes */
#include <iostream>
#include <vector>
#include <numeric>
#include <cmath>
#include <algorithm>
#include <complex>
#include <ctime>
#include <sys/stat.h>
#include <fftw3.h>
#ifdef OMP
    #include "omp.h"
#endif /* OMP */

#include "Util/ForwardDecl.hpp"
#include "Core/Input_Mod.hpp"
#include "Core/Parameters.hpp"
#include "Core/Interface.hpp"
#include "Core/Input.hpp"
#include "Core/Monitor.hpp"
#include "SANDS/Solver.hpp"
#include "AIM/Aerosol.hpp"
#include "AIM/Coagulation.hpp"
#include "AIM/Settling.hpp"
#include "EPM/Integrate.hpp"
#include "KPP/KPP.hpp"
#include "KPP/KPP_Parameters.h"
#include "KPP/KPP_Global.h"
#include "Core/SZA.hpp"
#include "Core/Mesh.hpp"
#include "Core/Meteorology.hpp"
#include "Core/Structure.hpp"
#include "Core/Ambient.hpp"
#include "Core/Fuel.hpp"
#include "Core/Engine.hpp"
#include "Core/Aircraft.hpp"
#include "Core/Emission.hpp"
#include "Core/ReadJRates.hpp"

/* For RINGS */
#include "Core/Cluster.hpp"
#include "Core/Species.hpp"

/* For DIAGNOSTIC */
#include "Core/Diag_Mod.hpp"

#ifdef TIME_IT
    #include "Core/Timer.hpp"
#endif /* TIME_IT */

#include "Core/Save.hpp"
int isSaved = 1;
static int SAVE_FAIL   = -2;

RealDouble C[NSPEC];             /* Concentration of all species */
RealDouble * VAR = &C[0];        /* Concentration of variable species (global) */
RealDouble * FIX = &C[NVAR];     /* Concentration of fixed species (global) */

RealDouble RCONST[NREACT];       /* Rate constants (global) */
RealDouble NOON_JRATES[NPHOTOL]; /* Noon-time photolysis rates (global) */
RealDouble PHOTOL[NPHOTOL];      /* Photolysis rates (global) */
RealDouble HET[NSPEC][3];        /* Heterogeneous chemistry rates (global) */

RealDouble TIME;                 /* Current integration time (global) */

/* Require this for adjoint integration */
RealDouble SZA_CST[3];

int BoxModel( const OptInput &Input_Opt, const Input &input );
void DiffParam( const RealDouble time, RealDouble &d_x, RealDouble &d_y, \
                const RealDouble D_X, const RealDouble D_Y );
void AdvGlobal( const RealDouble time, const RealDouble T_UPDRAFT, \
                const RealDouble V_UPDRAFT,                        \
                RealDouble &v_x, RealDouble &v_y,                  \
                RealDouble &dTrav_x, RealDouble &dTrav_y );
Vector_1D BuildTime( const RealDouble tStart, const RealDouble tEnd,    \
                     const RealDouble sunRise, const RealDouble sunSet, \
                     const RealDouble DYN_DT );
void Transport( Solution& Data, SANDS::Solver& Solver, \
                const Vector_2D &cellAreas );


int PlumeModel( OptInput &Input_Opt, const Input &input )
{

    bool printDEBUG = 0;

#ifdef DEBUG

    std::cout << "\n DEBUG is turned ON!\n\n";
    printDEBUG = 1;

#endif /* DEBUG */

    /* ======================================================================= */
    /* --- Input options from the SIMULATION MENU ---------------------------- */
    /* ======================================================================= */

    const bool RUN_BOXMODEL   = Input_Opt.SIMULATION_BOXMODEL;
    const bool BUILD_LUT      = Input_Opt.SIMULATION_PARAMETER_SWEEP;
    const bool SAVE_FORWARD   = Input_Opt.SIMULATION_SAVE_FORWARD;
    const bool ADJOINT        = Input_Opt.SIMULATION_ADJOINT;
    const char* BACKG_FILENAME= Input_Opt.SIMULATION_INPUT_BACKG_COND.c_str();
    const bool THREADED_FFT   = Input_Opt.SIMULATION_THREADED_FFT;
    const bool USE_WISDOM     = Input_Opt.SIMULATION_USE_FFTW_WISDOM;
    const char* FFTW_DIR      = Input_Opt.SIMULATION_DIRECTORY_W_WRITE_PERMISSION.c_str();

    /* ======================================================================= */
    /* ---- Input options from the TRANSPORT MENU ---------------------------- */
    /* ======================================================================= */

    const bool TRANSPORT          = Input_Opt.TRANSPORT_TRANSPORT;
    const RealDouble TRANSPORT_DT = Input_Opt.TRANSPORT_TIMESTEP;

    #ifdef RINGS
        /* The RINGS option requires that negative values are filled with
         * positive values. Otherwise, chemistry spits out garbage.
         * It's better (and safer) to always let this option turned on. */
        const bool FILLNEG        = 1;
    #else
        const bool FILLNEG        = Input_Opt.TRANSPORT_FILL;
    #endif /* RINGS */

    const bool FLUX_CORRECTION    = Input_Opt.TRANSPORT_PART_FLUX;
    const bool UPDRAFT            = Input_Opt.TRANSPORT_UPDRAFT;
    const RealDouble UPDRAFT_TIME = Input_Opt.TRANSPORT_UPDRAFT_TIMESCALE;
    const RealDouble UPDRAFT_VEL  = Input_Opt.TRANSPORT_UPDRAFT_VELOCITY;

    /* ======================================================================= */
    /* ---- Input options from the CHEMISTRY MENU ---------------------------- */
    /* ======================================================================= */

    const bool CHEMISTRY          = Input_Opt.CHEMISTRY_CHEMISTRY;
    const RealDouble CHEMISTRY_DT = Input_Opt.CHEMISTRY_TIMESTEP;
    const bool HETCHEM            = Input_Opt.CHEMISTRY_HETCHEM;
    const char* JRATE_FOLDER      = Input_Opt.CHEMISTRY_JRATE_FOLDER.c_str();

    /* ======================================================================= */
    /* ---- Input options from the AEROSOL MENU ------------------------------ */
    /* ======================================================================= */

    const bool GRAVSETTLING  = Input_Opt.AEROSOL_GRAVSETTLING;
    const bool ICE_COAG      = Input_Opt.AEROSOL_COAGULATION_SOLID;
    const bool LIQ_COAG      = Input_Opt.AEROSOL_COAGULATION_LIQUID;
    const RealDouble COAG_DT = Input_Opt.AEROSOL_COAGULATION_TIMESTEP;
    const bool ICE_GROWTH    = Input_Opt.AEROSOL_ICE_GROWTH;

    /* ======================================================================= */
    /* ---- Input options from the METEOROLOGY MENU -------------------------- */
    /* ======================================================================= */

    /* Input options from the METEOROLOGY MENU are read in the Meteorology
     * subroutine */

    /* ======================================================================= */
    /* ---- Input options from the DIAGNOSTIC MENU --------------------------- */
    /* ======================================================================= */

    const char* DIAG_FILENAME = Input_Opt.DIAG_FILENAME.c_str();

    /* ======================================================================= */
    /* ---- Input options from the TIMESERIES MENU --------------------------- */
    /* ======================================================================= */

    std::string TS_FOLDER = "";

    /* If timeseries output is desired for multiple cases at a time, uncomment
     * the following lines */
//    TS_FOLDER += "Case" + std::to_string(input.Case());
//    TS_FOLDER += "/";

    std::string TS_FILE1, TS_FILE2;
    const bool TS_SPEC                  = Input_Opt.TS_SPEC;
    TS_FILE1                            = TS_FOLDER + Input_Opt.TS_FILENAME;
    const char* TS_SPEC_FILENAME        = TS_FILE1.c_str();
    const std::vector<int> TS_SPEC_LIST = Input_Opt.TS_SPECIES;
    const RealDouble TS_FREQ            = Input_Opt.TS_FREQ;

    const bool TS_AERO                  = Input_Opt.TS_AERO;
    TS_FILE2                            = TS_FOLDER + Input_Opt.TS_AERO_FILENAME;
    const char* TS_AERO_FILENAME        = TS_FILE2.c_str();
    const std::vector<int> TS_AERO_LIST = Input_Opt.TS_AEROSOL;
    const RealDouble TS_AERO_FREQ       = Input_Opt.TS_AERO_FREQ;

    if ( TS_SPEC )
        std::cout << "\n Saving TS files to: " << TS_SPEC_FILENAME << std::endl;

    if ( TS_AERO )
        std::cout << "\n Saving TS_AERO files to: " << TS_AERO_FILENAME << std::endl;

    if ( ( TS_SPEC || TS_AERO ) && ( TS_FOLDER.compare("") != 0 ) ) {

        /* Create output directory for timeseries */
        struct stat sb;
        if ( !( stat( TS_FOLDER.c_str(), &sb ) == 0 \
                    && S_ISDIR(sb.st_mode) ) ) {

            /* Create directory */
            const int dir_err = \
                    mkdir( TS_FOLDER.c_str(), \
                            S_IRWXU | S_IRWXG | S_IROTH | S_IXOTH );

            if ( dir_err == -1 ) {
                std::cout << " Could not create directory: ";
                std::cout << TS_FOLDER << std::endl;
                std::cout << " You may not have write permission" << std::endl;
                exit(1);
            }
        }
    }

    /* ======================================================================= */
    /* ---- Input options from the PROD & LOSS MENU -------------------------- */
    /* ======================================================================= */

    /* TODO: Implement PL rates */
    const bool SAVE_PL   = Input_Opt.PL_PL;
    const bool SAVE_O3PL = Input_Opt.PL_O3;

    /* Define dynamic timestep in s */
    RealDouble DYN_DT;

    /* If either TRANSPORT or CHEMISTRY is set to 0, then pick the non-zero
     * timestep.
     * If both are non-zero, then pick the smallest timestep.
     *
     * Both TRANSPORT_DT and CHEMISTRY_DT are expressed in minutes! */

    if ( ( TRANSPORT_DT == 0.0E+00 ) || ( CHEMISTRY_DT == 0.0E+00 ) )
        DYN_DT = std::max( TRANSPORT_DT, CHEMISTRY_DT ) * 60.0;
    else if ( ( TRANSPORT_DT > 0.0E+00 ) && ( CHEMISTRY_DT > 0.0E+00 ) )
        DYN_DT = std::min( TRANSPORT_DT, CHEMISTRY_DT ) * 60.0;
    else {
        std::cout << " Invalid option when setting the dynamic timestep. Abort!" << std::endl;
        std::cout << " TRANSPORT_DT = " << TRANSPORT_DT << " min" << std::endl;
        std::cout << " CHEMISTRY_DT = " << CHEMISTRY_DT << " min" << std::endl;
        exit(1);
    }

    /* If DIAG_OUTPUT is turned on, make sure that output timestep is a
     * multiple of the dynamic timestep */
    if ( ( TS_SPEC ) && ( TS_FREQ > 0.0E+00 ) && \
         ( std::fmod( TS_FREQ / DYN_DT * 60, 1 ) != 0 ) ) {
        std::cout << " Timeseries frequency should be a multiple of the dynamic timestep!" << std::endl;
        std::cout << " Output might be compromised!" << std::endl;
    }

    /* Assign parameters */

    RealDouble temperature_K = input.temperature_K();
    RealDouble pressure_Pa   = input.pressure_Pa();
    RealDouble relHumidity_w = input.relHumidity_w();

    /* Compute relative humidity w.r.t ice */
    RealDouble relHumidity_i = relHumidity_w * physFunc::pSat_H2Ol( temperature_K )\
                                             / physFunc::pSat_H2Os( temperature_K );

    /* Grid indices */
    UInt iNx = 0;
    UInt jNy = 0;

    int IERR;

#ifdef TIME_IT

    Timer Stopwatch, Stopwatch_cumul;
    unsigned long SANDS_clock, KPP_clock;
    unsigned long SANDS_clock_cumul = 0;
    unsigned long KPP_clock_cumul = 0;
    unsigned long clock_cumul = 0;
    bool reset = 1;

#endif /* TIME_IT */

#if ( NOy_MASS_CHECK )

    RealDouble mass_Ambient_NOy, mass_Emitted_NOy;

    #ifdef RINGS
        RealDouble mass_Emitted_NOy_Rings;
    #endif /* RINGS */

#endif /* NOy_MASS_CHECK */

#if ( CO2_MASS_CHECK )

    RealDouble mass_Ambient_CO2, mass_Emitted_CO2;

    #ifdef RINGS
        RealDouble mass_Emitted_CO2_Rings;
    #endif /* RINGS */

#endif /* CO2_MASS_CHECK */

#if ( H2O_MASS_CHECK )

    /* Conversion factor from ice volume [m^3] to [molecules] */
    const RealDouble UNITCONVERSION = physConst::RHO_ICE / MW_H2O * physConst::Na;
    /* Unit check: [kg/m^3] / [kg/mol] * [molec/mol] = [molec/m^3] */

    RealDouble mass_Ambient_H2O, mass_H2O;

    Vector_2D totIceVol;

#endif /* H2O_MASS_CHECK */

    /* ======================================================================= */
    /* ----------------------------------------------------------------------- */
    /* --------------------------------- MESH -------------------------------- */
    /* ----------------------------------------------------------------------- */
    /* ======================================================================= */

    Mesh m;
    const Vector_1D xE = m.xE();
    const Vector_1D yE = m.yE();

    /* Get cell areas */
    const Vector_2D cellAreas = m.areas();

    /* ======================================================================= */
    /* ----------------------------------------------------------------------- */
    /* -------------- SOLAR ZENITH ANGLE + PHOTOLYSIS RATES ------------------ */
    /* ----------------------------------------------------------------------- */
    /* ======================================================================= */

    /* Allocate photolysis rate array */
    RealDouble jRate[NPHOTOL];

    /* Define sun parameters, this include sunrise and sunset hours and updates
     * the local solar zenith angle. */
    SZA *sun = new SZA( input.latitude_deg(), input.emissionDOY() );

    /* Initialize noon time photolysis rates
     * The data is after the quantum yield has been applied and represents
     * the value of the photolysis rates at 12:00 (noon) locally.
     * The photolysis rates at any given time are obtained by multiplying
     * those by the cosine of the solar zenith angle, when positive. */
    for ( UInt iPhotol = 0; iPhotol < NPHOTOL; iPhotol++ )
        NOON_JRATES[iPhotol] = 0.0E+00;

    /* Allocating noon-time photolysis rates. */

    if ( CHEMISTRY ) {
        #pragma omp critical
        {
            ReadJRates( JRATE_FOLDER,  \
                input.emissionMonth(), \
                input.emissionDay(),   \
                input.longitude_deg(), \
                input.latitude_deg(),  \
                pressure_Pa/100.0,     \
                NOON_JRATES );
        }

        if ( printDEBUG ) {
            std::cout << "\n DEBUG : \n";
            for ( UInt iPhotol = 0; iPhotol < NPHOTOL; iPhotol++ ) {
                std::cout << "         NOON_JRATES[" << iPhotol << "] = ";
                std::cout << NOON_JRATES[iPhotol] << "\n";
            }
        }
    }

    /* Run box model */
    if ( RUN_BOXMODEL )
        BoxModel( Input_Opt, input );


    /* ======================================================================= */
    /* ----------------------------------------------------------------------- */
    /* ------------------------------ TIMESTEPS ------------------------------ */
    /* ----------------------------------------------------------------------- */
    /* ======================================================================= */

    /*
     *  - tEmission is the local emission time expressed in hours
     *  (between 0.0 and 24.0)
     *  - tInitial is the local time at which the simulation starts in hours
     *  - simulationTime represents the simulation time (in hours) (now read from
     *    input file)
     *  - tFinal corresponds to the final time of the simulation expressed in hours
     */

    /* Define emission and simulation time */
    const RealDouble tEmission_h = input.emissionTime();                 /* [hr] */
    const RealDouble tInitial_h  = tEmission_h;                          /* [hr] */
    const RealDouble tFinal_h    = tInitial_h + input.simulationTime();  /* [hr] */
    const RealDouble tInitial_s  = tInitial_h * 3600.0;                  /* [s] */
    const RealDouble tFinal_s    = tFinal_h   * 3600.0;                  /* [s] */

    /* Current time in [s] */
    RealDouble curr_Time_s = tInitial_s; /* [s] */
    /* Time step in [s] */
    RealDouble dt = 0;                   /* [s] */

    /* Create time array */

    /* Vector of time in [s] */
    const Vector_1D timeArray = BuildTime ( tInitial_s, tFinal_s, 3600.0*sun->sunRise, 3600.0*sun->sunSet, DYN_DT );

    /* Time counter [-] */
    UInt nTime = 0;

    bool LAST_STEP                    = 0;
    bool ITS_TIME_FOR_LIQ_COAGULATION = 0;
    bool ITS_TIME_FOR_ICE_COAGULATION = 0;
    bool ITS_TIME_FOR_ICE_GROWTH      = 0;
    RealDouble lastTimeLiqCoag        = curr_Time_s;
    RealDouble lastTimeIceCoag        = curr_Time_s;
    RealDouble lastTimeIceGrowth      = curr_Time_s;
    RealDouble dtLiqCoag              = 0.0E+00;
    RealDouble dtIceCoag              = 0.0E+00;
    RealDouble dtIceGrowth            = 0.0E+00;

    /* ======================================================================= */
    /* ----------------------------------------------------------------------- */
    /* ----------------------------- METEOROLOGY ----------------------------- */
    /* ----------------------------------------------------------------------- */
    /* ======================================================================= */

    Meteorology Met( Input_Opt, curr_Time_s / 3600.0, m,        \
                     temperature_K, pressure_Pa, relHumidity_i, \
                     printDEBUG );
    if ( Input_Opt.MET_LOADMET && Input_Opt.MET_LOADTEMP ) {
        temperature_K = Met.temp_user;
    }
    if ( Input_Opt.MET_LOADMET && Input_Opt.MET_LOADH2O ) {
        relHumidity_w = Met.RHw_user;
        Input_Opt.MET_DEPTH = Met.satdepth_user;
    }
    std::cout << temperature_K << " K, " << relHumidity_w << "%, " << Input_Opt.MET_DEPTH << "m" << std::endl;

    /* ======================================================================= */
    /* ----------------------------------------------------------------------- */
    /* ------------------------ BACKGROUND CONDITIONS ------------------------ */
    /* ----------------------------------------------------------------------- */
    /* ======================================================================= */

    /* Declare solution structure */
    Solution Data;

    /* Compute airDens from pressure and temperature */
    RealDouble airDens = pressure_Pa / ( physConst::kB   * temperature_K ) * 1.00E-06;
    /*     [molec/cm3] = [Pa = J/m3] / ([J/K]            * [K]           ) * [m3/cm3] */

    /* Set solution arrays to ambient data */
<<<<<<< HEAD
    Data.Initialize( BACKG_FILENAME, \
                     input, airDens, Input_Opt, Met, \
=======
    Data.Initialize( BACKG_FILENAME,      \
                     input, airDens, Met, \
                     Input_Opt,           \
>>>>>>> 94249c56
                     printDEBUG );

    /* Print Background Debug? */
    if ( DEBUG_BG_INPUT )
        Data.Debug( airDens );

    /* Create ambient struture */
    Ambient ambientData( timeArray.size(), Data.getAmbient(), Data.getAerosol(), Data.getLiqSpecies() );

    /* ======================================================================= */
    /* ----------------------------------------------------------------------- */
    /* --------------------------- TRANSPORT SOLVER -------------------------- */
    /* ----------------------------------------------------------------------- */
    /* ======================================================================= */

    /* Allocate horizontal and vertical diffusion parameters */
    RealDouble d_x, d_y;

    /* Allocate horizontal and vertical advection parameters */
    /* These correspond to domain-wide advection velocities (updraft, downdraft) */
    RealDouble vGlob_x, vGlob_y;

    /* Allocate horizontal and vertical distance traveled */
    RealDouble dTrav_x, dTrav_y;

    /* Allocate steady-state diffusion parameters */
    RealDouble D_X, D_Y;

    /* Allocate shear */
    RealDouble shear;
    int LASTINDEX_SHEAR;

    /* Initialize */
    d_x = 0;       /* [m2/s] */
    d_y = 0;       /* [m2/s] */
    vGlob_x = 0;   /* [m/s]  */
    vGlob_y = 0;   /* [m/s]  */
    dTrav_x = 0;   /* [m]    */
    dTrav_y = 0;   /* [m]    */

    D_X   = input.horizDiff(); /* [m^2/s] */
    D_Y   = input.vertiDiff(); /* [m^2/s] */
    shear = input.shear();     /* [1/s] */
    if ( shear >= 0.0E+00 )
        LASTINDEX_SHEAR = NX-1;
    else
        LASTINDEX_SHEAR = 0;

    /* Fill with? */
    const RealDouble fillWith = 0.0E+00;

    /* Allocate Solvers */
    SANDS::Solver Solver;
    #pragma omp critical
    {
        std::cout << "\n Initializing solver..." << std::endl;
        Solver.Initialize( /* Use threaded FFT?    */ THREADED_FFT, \
                           /* Use FFTW wisdom?     */ USE_WISDOM,   \
                           /* FFTW Directory       */ FFTW_DIR,     \
                           /* Fill negative values */ FILLNEG,      \
                           /* Fill with this value */ fillWith );
    }



    /* ======================================================================= */
    /* ----------------------------------------------------------------------- */
    /* ----------------------------- EMISSIONS ------------------------------- */
    /* ----------------------------------------------------------------------- */
    /* ======================================================================= */

    /* Emission
     * The emissions is a combination of
     * engine-fuel characteristics.
     * - CO2, H2O and FSC are fuel characteristics
     * - NOx, CO, HC and Soot are engine dependent.
     * An aircraft is paired with its engine.
     */

    /* Define fuel */
    char const *ChemFormula("C12H24");
    Fuel JetA( ChemFormula );

    /* Define aircraft */
    char const *aircraftName("B747-800");
    RealDouble aircraftMass = input.aircraftMass();
    Aircraft aircraft( aircraftName, aircraftMass, \
                       temperature_K, pressure_Pa, relHumidity_w );

    /* Overwrite engine conditions with input parameters */
    aircraft.setEI_NOx( input.EI_NOx() );
    aircraft.setEI_CO( input.EI_CO() );
    aircraft.setEI_HC( input.EI_HC() );
    aircraft.setEI_Soot( input.EI_Soot() );
    aircraft.setSootRad( input.sootRad() );
    aircraft.setFuelFlow( input.fuelFlow() );
    JetA.setFSC( input.EI_SO2() * (RealDouble) 500.0 );

    /* Print AC Debug? */
    if ( DEBUG_AC_INPUT )
        aircraft.Debug();

    /* Aggregate emissions from engine and fuel characteristics */
    const Emission EI( aircraft.engine(), JetA );

    /* Print Emission Debug? */
    if ( DEBUG_EI_INPUT )
        EI.Debug();


    /* ======================================================================= */
    /* ----------------------------------------------------------------------- */
    /* ----------------------------- CHEMISTRY ------------------------------- */
    /* ----------------------------------------------------------------------- */
    /* ======================================================================= */

    /* Allocate arrays for KPP */

    RealDouble STEPMIN = (RealDouble)0.0;

    /* Allocate tolerances */
    RealDouble RTOL[NVAR];
    RealDouble ATOL[NVAR];

    /* Allocate RealDoubles to store RH and IWC */
    RealDouble relHumidity, IWC;

    /* Initialize tolerances */
    for( UInt i = 0; i < NVAR; i++ ) {
        RTOL[i] = KPP_RTOLS;
        ATOL[i] = KPP_ATOLS;
    }


    /* aerArray stores all the number concentrations of aerosols */
    RealDouble aerArray[N_AER][2];

    /* Ambient chemistry */
    ambientData.getData( aerArray, nTime );


    /* ======================================================================= */
    /* ----------------------------------------------------------------------- */
    /* -------------------------- EARLY MICROPHYSICS ------------------------- */
    /* ----------------------------------------------------------------------- */
    /* ======================================================================= */

    RealDouble Ice_rad, Ice_den, Soot_den, H2O_mol, SO4g_mol, SO4l_mol;
    RealDouble areaPlume;
    AIM::Aerosol liquidAer, iceAer;
    EPM::Integrate( temperature_K, pressure_Pa, relHumidity_w, VAR, FIX, \
                    aerArray, aircraft, EI, Ice_rad, Ice_den, Soot_den,  \
                    H2O_mol, SO4g_mol, SO4l_mol, liquidAer, iceAer, areaPlume );

    /* Compute initial plume area.
     * If 2 engines, we assume that after 3 mins, the two plumes haven't fully mixed yet and result in a total
     * area of 2 * the area computed for one engine
     * If 3 or more engines, we assume that the plumes originating from the same wing have mixed. */

    areaPlume *= 2;
    if ( aircraft.EngNumber() != 2 ) {
        Ice_den  *= aircraft.EngNumber() / 2.0;
        liquidAer.scalePdf( aircraft.EngNumber() / 2.0 );
        iceAer.scalePdf( aircraft.EngNumber() / 2.0 );
        Soot_den *= aircraft.EngNumber() / 2.0;
    }

    if ( iceAer.Moment() != 0 ) {
        /* Apply ice particle vortex losses using parameterization from
         * large-eddy simulations */
        /* TODO: Change Input_Opt.MET_DEPTH to actual depth from meteorology and not just
         * user-specified input */
<<<<<<< HEAD
        const double iceNumFrac = aircraft.VortexLosses( EI.getSoot(), EI.getSootRad(), \
                                                         Input_Opt.MET_DEPTH );
        if ( iceNumFrac <= 0.00E+00 ) {
            std::cout << "EndSim: vortex sinking" << std::endl;
            exit(0);
        }
=======
        const RealDouble iceNumFrac = aircraft.VortexLosses( EI.getSoot(),    \
                                                             EI.getSootRad(), \
                                                             Input_Opt.MET_DEPTH );
>>>>>>> 94249c56
        iceAer.scalePdf( iceNumFrac );
    }

    const RealDouble semiYaxis = 0.5 * aircraft.deltaz1();
    const RealDouble semiXaxis = areaPlume / ( physConst::PI * semiYaxis );


    /* Liquid aerosol considerations */
    UInt LA_MICROPHYSICS;

    /* Do we have emitted sulfate aerosols? */
    if ( liquidAer.Moment() != 0 )
        /* If yes, then microphysics in all grid cells */
        LA_MICROPHYSICS = 2;
    else {
        /* If no, then do we have background liquid aerosols? */
        if ( Data.LA_nDens != 0 )
            /* If yes, then all grid cells' microphysics will be the same */
            LA_MICROPHYSICS = 1;
        else
            /* If no, then we have no liquid particles */
            LA_MICROPHYSICS = 0;
    }

    /* Transport for liquid aerosols? */
    const bool TRANSPORT_LA = ( LA_MICROPHYSICS == 2 );

    /* Solid aerosol considerations */
    UInt PA_MICROPHYSICS;

    /* Do we have a contrail? */
    if ( Ice_den != 0 )
        /* If yes, then microphysics in all grid cells */
        PA_MICROPHYSICS = 2;
    else {
        /* If no, then do we have background solid aerosols? */
        if ( Data.PA_nDens != 0 )
            /* If yes, then all grid cells' microphysics will be the same */
            PA_MICROPHYSICS = 1;
        else
            /* If no, then we have no solid particles */
            PA_MICROPHYSICS = 0;
    }

    /* Transport for solid aerosols? */
    const bool TRANSPORT_PA = ( PA_MICROPHYSICS == 2 );

    Vector_1D vFall( Data.nBin_PA, 0.0E+00 );
    if ( TRANSPORT_PA && GRAVSETTLING ) {
        /* Compute settling velocities */
        vFall = AIM::SettlingVelocity( Data.solidAerosol.getBinCenters(), \
                                       temperature_K, pressure_Pa );
    }


#ifdef RINGS

    /* ======================================================================= */
    /* ----------------------------------------------------------------------- */
    /* ---------------------------- RING STRUCTURE --------------------------- */
    /* ----------------------------------------------------------------------- */
    /* ======================================================================= */

    /* Ring index */
    UInt iRing = 0;

    /* Create cluster of rings */
<<<<<<< HEAD
    //Cluster ringCluster( NRING, ( relHumidity_i > 100.0 ), semiXaxis, semiYaxis );
    Cluster ringCluster( NRING, ( 0 ) );
=======
    //Cluster ringCluster( NRING, ( relHumidity_i > 100.0 ) );
    Cluster ringCluster( NRING, 0 );
>>>>>>> 94249c56

    /* Number of rings */
    const UInt nRing = ringCluster.getnRing();

    /* Print Ring Debug? */
    if ( DEBUG_RINGS )
        ringCluster.Debug();

    /* Allocate species-ring vector */
    SpeciesArray ringSpecies( nRing, timeArray.size(), ringCluster.halfRing() );

    /* Compute Grid to Ring mapping */
    m.Ring2Mesh( ringCluster );
    Vector_2Dui mapIndices = m.mapIndex();

    /* Print ring to mesh mapping? */
    if ( DEBUG_MAPPING )
        m.Debug();

    /* Compute ring areas
     * Note: The rings are only affected by shear and NOT diffusion.
     * When shear is applied to a N-D potato, it does NOT modify its area. Think of
     * shear as advection in infinitesimal layers, each having a different velocity.
     * We can thus compute the ring areas initially, once and for all. */
    ringCluster.ComputeRingAreas( cellAreas, m.weights );
    const Vector_1D ringArea = ringCluster.getRingArea();
<<<<<<< HEAD
    const double totArea = std::accumulate( ringArea.begin(), ringArea.end(), 0 );

    	/* Add emission into the grid */
=======
    const RealDouble totArea = std::accumulate( ringArea.begin(), ringArea.end(), 0 );

    /* Add emission into the grid */
>>>>>>> 94249c56
    Data.addEmission( EI, aircraft, m, ringCluster.halfRing(),  \
                      temperature_K, ( relHumidity_i > 100.0 ), \
                      liquidAer, iceAer, Soot_den, Met, areaPlume, CHEMISTRY );
    /* Fill in variables species for initial time */
    ringSpecies.FillIn( Data, m.weights, nTime );

    /* Allocate an additional array for KPP */
    RealDouble tempArray[NVAR];

    /* Allocate a ring's relative humidity */
    RealDouble AerosolArea[NAERO];
    RealDouble AerosolRadi[NAERO];

    /* Otherwise we do not have a ring structure and chemistry is solved on
     * the grid */

#else

    /* Initialization at the grid scale level */

    /* Use the most inner ring to initialize at the grid-scale level */
    Cluster ringCluster( NRING, 0 );

    /* Compute Grid to Ring mapping */
    m.Ring2Mesh( ringCluster );

    /* Compute ring areas
     * Note: The rings are only affected by shear and NOT diffusion.
     * When shear is applied to a N-D potato, it does NOT modify its area. Think of
     * shear as advection in infinitesimal layers, each having a different velocity.
     * We can thus compute the ring areas initially, once and for all. */
    ringCluster.ComputeRingAreas( cellAreas, m.weights );
    const Vector_1D ringArea = ringCluster.getRingArea();

    /* Add emission into the grid */
    Data.addEmission( EI, aircraft, m, ringCluster.halfRing(),  \
                      temperature_K, ( relHumidity_i > 100.0 ), \
                      liquidAer, iceAer, Soot_den, Met, areaPlume );

#endif /* RINGS */


    /* ======================================================================= */
    /* ----------------------------------------------------------------------- */
    /* ---------------- OUTPUT RUN CHARACTERISTICS TO LOG FILE --------------- */
    /* ----------------------------------------------------------------------- */
    /* ======================================================================= */

    #pragma omp critical
    {
        #ifdef OMP
            std::cout << "\n\n ## ON THREAD: " << omp_get_thread_num() << "\n ##";
        #endif /* OMP */
        const UInt coutPrecision = 5;
        const UInt txtWidth      = coutPrecision + 2;
        std::cout << std::setprecision(coutPrecision);
        std::cout << "\n ## ATMOSPHERIC COND.:";
        std::cout << "\n ##\n";
        std::cout << " ## - Temperature: " << std::setw(txtWidth) << temperature_K          << " [    K]\n";
        std::cout << " ## - Pressure   : " << std::setw(txtWidth) << pressure_Pa * 1.00E-02 << " [  hPa]\n";
        std::cout << " ## - Rel. Hum. I: " << std::setw(txtWidth) << relHumidity_i          << " [    %]\n";
        std::cout << " ## - Horiz. Diff: " << std::setw(txtWidth) << input.horizDiff()      << " [ m2/s]\n";
        std::cout << " ## - Verti. Diff: " << std::setw(txtWidth) << input.vertiDiff()      << " [ m2/s]\n";
        std::cout << " ## - Shear      : " << std::setw(txtWidth) << input.shear()          << " [  1/s]\n";
        std::cout << " ## - Latitude   : " << std::setw(txtWidth) << input.latitude_deg()   << " [  deg]\n";
        std::cout << " ## - Longitude  : " << std::setw(txtWidth) << input.longitude_deg()  << " [  deg]\n";
        std::cout << " ## - Max CSZA   : " << std::setw(txtWidth) << sun->CSZA_max          << " [  -  ]\n";
        std::cout << " ## - Emiss. time: " << std::setw(txtWidth) << input.emissionTime()   << " [  hrs]\n";
        std::cout << " ## - Emiss. day : " << std::setw(txtWidth-3) << input.emissionMonth() << "/" << input.emissionDay() << "\n";

        std::cout << "\n ## EMISSIONS:";
        std::cout << "\n ##\n";
        std::cout << " ## - E_CO2 = " << std::setw(txtWidth+3) << EI.getCO2() * aircraft.FuelFlow() / aircraft.VFlight()           << " [kg(CO2)/km]"\
            " ( EI  = " << std::setw(txtWidth) << EI.getCO2() * 1.00E-03 << " [kg/kg_fuel]      )\n";
        std::cout << " ## - E_CO  = " << std::setw(txtWidth+3) << EI.getCO()  * aircraft.FuelFlow() / aircraft.VFlight() * 1.0E+03 << " [ g(CO) /km]"\
            " ( EI  = " << std::setw(txtWidth) << EI.getCO()             << " [ g/kg_fuel]      )\n";
        std::cout << " ## - E_CH4 = " << std::setw(txtWidth+3) << EI.getCH4() * aircraft.FuelFlow() / aircraft.VFlight() * 1.0E+06 << " [mg(CH4)/km]"\
            " ( EI  = " << std::setw(txtWidth) << EI.getCH4() * 1.00E+03 << " [mg/kg_fuel]      )\n";
        std::cout << " ## - E_NOx = " << std::setw(txtWidth+3) << ( EI.getNO() / MW_NO + EI.getNO2() / MW_NO2 + EI.getHNO2() / MW_HNO2 ) * MW_NO2 \
                                                  * aircraft.FuelFlow() / aircraft.VFlight() * 1.0E+03 << " [ g(NO2)/km]"\
            " ( EI  = " << std::setw(txtWidth) << EI.getNOx()            << " [ g(NO2)/kg_fuel] )\n";
        std::cout << " ## - E_NOx = " << std::setw(txtWidth+3) << ( EI.getNO() / MW_NO + EI.getNO2() / MW_NO2 + EI.getHNO2() / MW_HNO2 ) * MW_N \
                                                  * aircraft.FuelFlow() / aircraft.VFlight() * 1.0E+03 << " [ g(N)  /km]\n";
        std::cout << " ## - E_SO2 = " << std::setw(txtWidth+3) << EI.getSO2() * aircraft.FuelFlow() / aircraft.VFlight() * 1.0E+03 << " [ g(SO2)/km]"\
            " ( EI  = " << std::setw(txtWidth) << EI.getSO2()            << " [ g/kg_fuel]      )\n";
        std::cout << " ##                                   ( FSC = " << std::setw(txtWidth) << JetA.getFSC() << " [-]               )\n";
        std::cout << " ## - E_Soo = " << std::setw(txtWidth+3) << EI.getSoot() * aircraft.FuelFlow() / aircraft.VFlight() * 1.0E+03 << " [ g(Soo)/km]"\
            " ( EI  = " << std::setw(txtWidth) << EI.getSoot()* 1.00E+03 << " [mg/kg_fuel]      )\n";
        std::cout << " ## - E_Soo = " << std::setw(txtWidth+3) << EI.getSoot() * aircraft.FuelFlow() / aircraft.VFlight() * 1.0E+03 / ( 4.0 / 3.0 * physConst::PI * physConst::RHO_SOOT * 1.00E+03 * EI.getSootRad() * EI.getSootRad() * EI.getSootRad() ) << " [ #(Soo)/km]"\
            " ( GMD = " << std::setw(txtWidth) << 2.0 * EI.getSootRad() * 1.0E+09 << " [nm]              )\n";
        std::cout << " ## - Fflow = " << std::setw(txtWidth+3) << aircraft.FuelFlow() << " [      kg/s]\n";
        std::cout << " ## - AMass = " << std::setw(txtWidth+3) << input.aircraftMass() << " [      kg  ]\n";

        std::cout << "\n ## AEROSOLS:";
        std::cout << "\n ##\n";
        std::cout << " ## - LA : " << std::setw(txtWidth+3) << liquidAer.Moment() << " [#/cm^3], \n";
        std::cout << " ##        " << std::setw(txtWidth+3) << liquidAer.EffRadius() * 1.0E+09 << " [nm], \n";
        std::cout << " ##        " << std::setw(txtWidth+3) << liquidAer.Moment(2) * 1.0E+12 << " [mum^2/cm^3] \n";
        std::cout << " ##\n";
        std::cout << " ## - PA : " << std::setw(txtWidth+3) << iceAer.Moment() << " [#/cm^3], \n";
        if ( iceAer.Moment(2) > 0 )
            std::cout << " ##        " << std::setw(txtWidth+3) << iceAer.EffRadius() * 1.0E+06 << " [mum], \n";
        else
            std::cout << " ##        " << std::setw(txtWidth+3) << 0.0E+00 << " [mum], \n";
        std::cout << " ##        " << std::setw(txtWidth+3) << iceAer.Moment(2) * 1.0E+12 << " [mum^2/cm^3] \n";

        std::cout << "\n ## BACKG COND.:";
        std::cout << "\n ##\n";
        std::cout << " ## - NOx  = " << std::setw(txtWidth) << ( VAR[ind_NO] + VAR[ind_NO2] ) / airDens * 1.0E+12 << " [ppt]\n";
        std::cout << " ## - HNO3 = " << std::setw(txtWidth) << ( VAR[ind_HNO3] ) / airDens * 1.0E+12 << " [ppt]\n";
        std::cout << " ## - O3   = " << std::setw(txtWidth) << ( VAR[ind_O3] )   / airDens * 1.0E+09 << " [ppb]\n";
        std::cout << " ## - CO   = " << std::setw(txtWidth) << ( VAR[ind_CO] )   / airDens * 1.0E+09 << " [ppb]\n";
        std::cout << " ##\n";
        std::cout << " ## - LA : " << std::setw(txtWidth+3) << Data.LA_nDens << " [#/cm^3], \n";
        std::cout << " ##        " << std::setw(txtWidth+3) << Data.LA_rEff  << " [nm], \n";
        std::cout << " ##        " << std::setw(txtWidth+3) << Data.LA_SAD   << " [mum^2/cm^3] \n";
        std::cout << " ##\n";
        std::cout << " ## - PA : " << std::setw(txtWidth+3) << Data.PA_nDens << " [#/cm^3], \n";
        std::cout << " ##        " << std::setw(txtWidth+3) << Data.PA_rEff * 1.00E-03  << " [mum], \n";
        std::cout << " ##        " << std::setw(txtWidth+3) << Data.PA_SAD   << " [mum^2/cm^3] \n";

        /* Force flush */
        std::cout << std::endl;

    }



    /* Timeseries diagnostics */
    if ( TS_SPEC ) {
        int hh = (int) (curr_Time_s - timeArray[0])/3600;
        int mm = (int) (curr_Time_s - timeArray[0])/60   - 60 * hh;
        int ss = (int) (curr_Time_s - timeArray[0])      - 60 * ( mm + 60 * hh );
        Diag_TS_Chem( TS_SPEC_FILENAME, TS_SPEC_LIST, hh, mm, ss, \
                      Data, m );
    }

    if ( TS_AERO ) {
        int hh = (int) (curr_Time_s - timeArray[0])/3600;
        int mm = (int) (curr_Time_s - timeArray[0])/60   - 60 * hh;
        int ss = (int) (curr_Time_s - timeArray[0])      - 60 * ( mm + 60 * hh );
        Diag_TS_Phys( TS_AERO_FILENAME, TS_AERO_LIST, hh, mm, ss, \
                      Data, m, Met );
        float totalNumberPart = Data.solidAerosol.TotalNumber_sum();
        std::cout << totalNumberPart << std::endl;
        if ( totalNumberPart <= 1.00E-15 ) {
            std::cout << "EndSim: no particles remain" << std::endl;
            exit(0);
        }
    }

    /* Prod & loss diagnostics */

#ifdef RINGS

    /* Rates before chemistry is performed.
     * Chemistry is performed NT-1 times, the size is thus:
     * (NT-1) x NRING x NFAM
     * and
     * (NT-1) x NFAM for ambient conditions */

    UInt NFAM_ = NFAM;
    if ( !SAVE_PL && SAVE_O3PL )
        NFAM_ = 2;
    else if ( !SAVE_PL && !SAVE_O3PL )
        NFAM_ = 0;

    Vector_3D plumeRates( timeArray.size() - 1, Vector_2D( NRING, Vector_1D( NFAM_, 0.0E+00 ) ) );
    Vector_2D ambientRates( timeArray.size() - 1, Vector_1D( NFAM_, 0.0E+00 ) );

#else

    // TODO!!
    if ( SAVE_PL ) {

        /* If chemistry is performed at the grid cell level, then the
         * rates are stored as:
         * NY x NX x NFAM in [molec/cm^3/s]
         * into netCDF files at a frequency specified by the input file */

        int hh = (int) (curr_Time_s - timeArray[0])/3600;
        int mm = (int) (curr_Time_s - timeArray[0])/60   - 60 * hh;
        int ss = (int) (curr_Time_s - timeArray[0])      - 60 * ( mm + 60 * hh );
//        Diag_PL( "PL_hhmmss.nc", hh, mm, ss, Data, m );

    } else {
        if ( SAVE_O3PL ) {
        }
    }

#endif /* RINGS */

    /* ======================================================================= */
    /* ----------------------------------------------------------------------- */
    /* ------------------------ TIME LOOP STARTS HERE ------------------------ */
    /* ----------------------------------------------------------------------- */
    /* ======================================================================= */

#ifdef TIME_IT

    Stopwatch_cumul.Start( );

#endif /* TIME_IT */

    while ( curr_Time_s < tFinal_s ) {

        if ( printDEBUG ) {
            /* Print message */
            std::cout << "\n";
            std::cout << "\n - Time step: " << nTime + 1 << " out of " << timeArray.size();
            #ifdef OMP
                std::cout << " (thread: " << omp_get_thread_num() << ")";
            #endif /* OMP */
            std::cout << "\n -> Solar time: " << std::fmod( curr_Time_s/3600.0, 24.0 ) << " [hr]" << std::endl;
        }

        /* ======================================================================= */
        /* ----------------------------------------------------------------------- */
        /* --------------------------- UPDATE TIMESTEP --------------------------- */
        /* ----------------------------------------------------------------------- */
        /* ======================================================================= */

        /* Compute time step */
        dt = timeArray[nTime+1] - timeArray[nTime];
        LAST_STEP = ( curr_Time_s + dt >= tFinal_s );

        Solver.UpdateTimeStep( dt );

        /* ======================================================================= */
        /* ----------------------------------------------------------------------- */
        /* ---------------------- UPDATE TRANSPORT PARAMETERS -------------------- */
        /* ----------------------------------------------------------------------- */
        /* ======================================================================= */

        /* Compute diffusion parameters */
        /* Is transport turned on? */
        if ( TRANSPORT ) {

            /* Compute diffusion parameters at mid time step */

            /* d_x: horizontal diffusion coefficient [m^2/s]
             * d_y: vertical diffusion coefficient [m^2/s]
             */

            DiffParam( curr_Time_s - tInitial_s + dt/2.0, d_x, d_y, D_X, D_Y );

        }
        else {

            /* If diffusion is turned off, set diffusion parameters to 0 */

            d_x = 0.0;
            d_y = 0.0;

        }

        /* Compute advection parameters */
        /* Is plume updraft on? */
        if ( UPDRAFT ) {

            /* Compute global advection velocities at mid time step */

            /* vGlob_x > 0 means left, < 0 means right [m/s]
             * vGlob_y > 0 means upwards, < 0 means downwards [m/s]
             * dTrav_x: distance traveled on the x-axis through advection [m]
             * dTrav_y: distance traveled on the y-axis through advection [m]
             */

            AdvGlobal( curr_Time_s - tInitial_s + dt/2.0, UPDRAFT_TIME, UPDRAFT_VEL, \
                       vGlob_x, vGlob_y, dTrav_x, dTrav_y );

        }
        else {

            /* If advection is turned off, set advection parameters to 0 */

            vGlob_x = 0;
            vGlob_y = 0;

        }

        /* Update diffusion and advection arrays */
        Solver.UpdateDiff ( d_x, d_y );
        /* Assume no plume advection */
        Solver.UpdateAdv  ( 0.0E+00, 0.0E+00 );
        /* Microphysics settling is considered for each bin independently */
        /* Update shear */
        Solver.UpdateShear( shear, m.y() );


        /* ======================================================================= */
        /* ----------------------------------------------------------------------- */
        /* ------------------------------- RUN SANDS ----------------------------- */
        /* ---------------- Spectral Advection aNd Diffusion Solver -------------- */
        /* ----------------------------------------------------------------------- */
        /* ======================================================================= */

#ifdef TIME_IT

        Stopwatch.Start( reset );

#endif /* TIME_IT */

        if ( TRANSPORT ) {

            if ( CHEMISTRY ) {
                /* Advection and diffusion of gas phase species */
                Transport( Data, Solver, cellAreas );
            } else {
                /* Advection and diffusion of condensable species */
<<<<<<< HEAD
                Solver.Run( Data.H2O, cellAreas, -1 );
=======
                Solver.Run( Data.H2O, cellAreas, 1 );
>>>>>>> 94249c56
            }

            /* Advection and diffusion for aerosol particles */
            Solver.Run( Data.sootDens, cellAreas );
            /* Monodisperse assumption for soot particles */
            Solver.Run( Data.sootRadi, cellAreas );
            Solver.Run( Data.sootArea, cellAreas );

            /* We assume that sulfate aerosols do not settle */
            if ( TRANSPORT_LA && 0 ) {
                /* Transport of liquid aerosols */
                for ( UInt iBin_LA = 0; iBin_LA < Data.nBin_LA; iBin_LA++ )
                    Solver.Run( Data.liquidAerosol.pdf[iBin_LA], cellAreas );
            }

            if ( TRANSPORT_PA ) {
                /* Transport of solid aerosols */

                /* Ice volume per bin (NBIN x NY x NX) in [m^3/cm^3 air] */
                Vector_3D iceVolume = Data.solidAerosol.Volume();

                for ( UInt iBin_PA = 0; iBin_PA < Data.nBin_PA; iBin_PA++ ) {
                    /* Transport particle number and volume for each bin and
                     * recompute centers of each bin for each grid cell
                     * accordingly */
                    Solver.UpdateAdv ( 0.0E+00, vFall[iBin_PA] );

                    Solver.Run( Data.solidAerosol.pdf[iBin_PA], cellAreas, -1 );
                    Solver.Run( iceVolume[iBin_PA], cellAreas, -1 );

                }

                if ( FLUX_CORRECTION ) {

                    /* Limit flux of ice particles through top boundary */

#pragma omp parallel for                        \
                    if      ( !PARALLEL_CASES ) \
                    default ( shared          ) \
                    private ( iNx, jNy        ) \
                    schedule( dynamic, 1      )
                    for ( jNy = 0; jNy < NY; jNy++ ) {
                        if ( ( yE[jNy] > YLIM_UP - 200.0 ) && ( yE[jNy] > 400.0 ) ) {
                            for ( iNx = 0; iNx < NX; iNx++ ) {
                                for ( UInt iBin_PA = 0; iBin_PA < Data.nBin_PA; iBin_PA++ ) {
                                    Data.solidAerosol.pdf[iBin_PA][jNy][iNx] = 0.0E+00;
                                    iceVolume[iBin_PA][jNy][iNx] = 0.0E+00;
                                }
                                Data.H2O[jNy][iNx] = Data.H2O[jNy][LASTINDEX_SHEAR];
                            }
                        }
                    }

                    /* Limit flux of ice particles through left and right boundary */

#pragma omp parallel for                        \
                    if      ( !PARALLEL_CASES ) \
                    default ( shared          ) \
                    private ( iNx, jNy        ) \
                    schedule( dynamic, 1      )
                    for ( iNx = 0; iNx < NX; iNx++ ) {
                        if ( ( xE[iNx] < -XLIM + 5.0E+03 ) || ( xE[iNx] > XLIM - 5.0E+03 ) ) {
                            for ( jNy = 0; jNy < NY; jNy++ ) {
                                for ( UInt iBin_PA = 0; iBin_PA < Data.nBin_PA; iBin_PA++ ) {
                                    Data.solidAerosol.pdf[iBin_PA][jNy][iNx] = 0.0E+00;
                                    iceVolume[iBin_PA][jNy][iNx] = 0.0E+00;
                                }
                                /* Data.H2O[jNy][iNx] = Data.H2O[NY-1][iNx]; */
                            }
                        }
                    }

                } /* FLUX_CORRECTION */

                /* Update centers of each bin */
                Data.solidAerosol.UpdateCenters( iceVolume, Data.solidAerosol.pdf );

            }

#ifdef RINGS

            /* If using rings and shear is non zero, then stretch rings to capture the
             * asymmetric expansion of the plume */
            if ( shear != 0.0E+00 ) {

                /* Rings do NOT get diffused, nor advected. They only get distorted
                 * through shear */

                /* Update diffusion and advection arrays */
                Solver.UpdateDiff ( 0.0E+00, 0.0E+00 );
                /* Assume no plume advection */
                Solver.UpdateAdv  ( 0.0E+00, 0.0E+00 );
                /* Update shear */
                Solver.UpdateShear( shear, m.y() );

                /* Do not apply any filling option: -1 */
                for ( iRing = 0; iRing < nRing + 1; iRing++ )
                    Solver.Run( m.weights[iRing], cellAreas, -1 );

                /* Recompute the map to mesh mapping, i.e. for each grid cell,
                 * find the corresponding ring */
                m.MapWeights();

                mapIndices = m.mapIndex();

            }

#endif /* RINGS */

        }

#ifdef TIME_IT

        Stopwatch.Stop( );
        SANDS_clock = Stopwatch.Elapsed( );

#endif /* TIME_IT */

        /* ======================================================================= */
        /* ----------------------------------------------------------------------- */
        /* -------------------------- UPDATE METEOROLOGY ------------------------- */
        /* ----------------------------------------------------------------------- */
        /* ======================================================================= */

        /* Met only matters for contrail evolution */
        if ( TRANSPORT_PA ) {
            /* Update met fields at mid time step */
            Met.Update( ( curr_Time_s + dt/2 ) / 3600.0, m, dTrav_x, dTrav_y );
        }

        /* ======================================================================= */
        /* ----------------------------------------------------------------------- */
        /* ----------- UPDATE SOLAR ZENITH ANGLE AND PHOTOLYSIS RATES ------------ */
        /* ----------------------------------------------------------------------- */
        /* ======================================================================= */

        /* Compute the cosine of solar zenith angle midway through the integration step */
        sun->Update( curr_Time_s + dt/2 );

        /* Store cosine of solar zenith angle */
        ambientData.cosSZA[nTime] = sun->CSZA;

        if ( printDEBUG ) {
            std::cout << "\n DEBUG : \n";
            std::cout << "         CSZA = " << sun->CSZA << "\n";
        }

        /* Reset photolysis rates */
#pragma omp parallel for       \
        if ( !PARALLEL_CASES ) \
        default ( shared     ) \
        schedule( dynamic, 1 )
        for ( UInt iPhotol = 0; iPhotol < NPHOTOL; iPhotol++ )
            jRate[iPhotol] = 0.0E+00;

        /* If daytime, update photolysis rates */
        if ( sun->CSZA > 0.0E+00 )
            Update_JRates( jRate, sun->CSZA );

        if ( printDEBUG ) {
            std::cout << "\n DEBUG : \n";
            for ( UInt iPhotol = 0; iPhotol < NPHOTOL; iPhotol++ )
                std::cout << "         PHOTOL[" << iPhotol << "] = " << PHOTOL[iPhotol] << "\n";
        }


        /* ======================================================================= */
        /* ----------------------------------------------------------------------- */
        /* ------------------------------- RUN KPP ------------------------------- */
        /* ------------------------ The Kinetics Pre-Processor ------------------- */
        /* ----------------------------------------------------------------------- */
        /* ======================================================================= */


#ifdef TIME_IT

        Stopwatch.Start( reset );

#endif /* TIME_IT */

        /* Are we solving the chemistry in a ring structure? */
        #ifdef RINGS

            /* Fill in variables species for current time */
            ringSpecies.FillIn( Data, m.weights, \
                                nTime + 1 );

            /* Is chemistry turned on? */
            if ( CHEMISTRY ) {

                /* In-ring chemistry */
                for ( iRing = 0; iRing < nRing; iRing++ ) {

                    /* Convert ring structure to KPP inputs (VAR and FIX) */
                    ringSpecies.getData( nTime + 1, iRing );

                    for ( UInt iSpec = 0; iSpec < NVAR; iSpec++ )
                        tempArray[iSpec] = VAR[iSpec];

                    /* ===================================================== */
                    /* ================= Chemical rates ==================== */
                    /* ===================================================== */

                    /* Update heterogeneous chemistry reaction rates */
                    if ( HETCHEM ) {

                        for ( UInt iSpec = 0; iSpec < NSPEC; iSpec++ ) {
                            HET[iSpec][0] = 0.0E+00;
                            HET[iSpec][1] = 0.0E+00;
                            HET[iSpec][2] = 0.0E+00;
                        }

                        Data.getAerosolProp( AerosolRadi, AerosolArea, IWC,  \
                                             m.weights[iRing] );

                        relHumidity = VAR[ind_H2O] * \
                                      physConst::kB * temperature_K * 1.00E+06 / \
                                      physFunc::pSat_H2Ol( temperature_K );
                        GC_SETHET( temperature_K, pressure_Pa, airDens, relHumidity, \
                                   Data.STATE_PSC, VAR, AerosolArea, AerosolRadi, IWC, &(Data.KHETI_SLA[0]) );

                        if ( printDEBUG ) {
                            std::cout << "\n DEBUG :  Heterogeneous chemistry rates (Ring:  " << iRing << ")\n";
                            std::cout << "       :  Aerosol properties\n";
                            std::cout << "       :  Radius ice/NAT    = " << AerosolRadi[0] * 1.0E+06 << " [mum]\n";
                            std::cout << "       :  Radius strat. liq = " << AerosolRadi[1] * 1.0E+09 << " [nm]\n";
                            std::cout << "       :  Radius trop. sulf = " << AerosolRadi[2] * 1.0E+09 << " [nm]\n";
                            std::cout << "       :  Radius soot part. = " << AerosolRadi[3] * 1.0E+09 << " [nm]\n";
                            std::cout << "       :  Area ice/NAT      = " << AerosolArea[0] * 1.0E+12 << " [mum^2/cm^3]\n";
                            std::cout << "       :  Area strat. liq   = " << AerosolArea[1] * 1.0E+12 << " [mum^2/cm^3]\n";
                            std::cout << "       :  Area trop. sulf   = " << AerosolArea[2] * 1.0E+12 << " [mum^2/cm^3]\n";
                            std::cout << "       :  Area soot part.   = " << AerosolArea[3] * 1.0E+12 << " [mum^2/cm^3]\n";
                            std::cout << "       :  HET[ind_HO2][0]   = " << HET[ind_HO2][0]          << " [molec/cm^3/s]\n";
                            std::cout << "       :  HET[ind_NO2][0]   = " << HET[ind_NO2][0]          << " [molec/cm^3/s]\n";
                            std::cout << "       :  HET[ind_NO3][0]   = " << HET[ind_NO3][0]          << " [molec/cm^3/s]\n";
                            std::cout << "       :  HET[ind_N2O5][0]  = " << HET[ind_N2O5][0]         << " [molec/cm^3/s]\n";
                            std::cout << "       :  HET[ind_BrNO3][0] = " << HET[ind_BrNO3][0]        << " [molec/cm^3/s]\n";
                            std::cout << "       :  HET[ind_HOBr][0]  = " << HET[ind_HOBr][0]         << " [molec/cm^3/s]\n";
                            std::cout << "       :  HET[ind_HBr][0]   = " << HET[ind_HBr][0]          << " [molec/cm^3/s]\n";
                            std::cout << "       :  HET[ind_HOBr][1]  = " << HET[ind_HOBr][1]         << " [molec/cm^3/s]\n";
                            std::cout << "       :  PSC Rates:\n";
                            std::cout << "       :  HET[ind_N2O5][1]  = " << HET[ind_N2O5][1]         << " [molec/cm^3/s]\n";
                            std::cout << "       :  HET[ind_ClNO3][0] = " << HET[ind_ClNO3][0]        << " [molec/cm^3/s]\n";
                            std::cout << "       :  HET[ind_ClNO3][1] = " << HET[ind_ClNO3][1]        << " [molec/cm^3/s]\n";
                            std::cout << "       :  HET[ind_ClNO3][2] = " << HET[ind_ClNO3][2]        << " [molec/cm^3/s]\n";
                            std::cout << "       :  HET[ind_BrNO3][1] = " << HET[ind_BrNO3][1]        << " [molec/cm^3/s]\n";
                            std::cout << "       :  HET[ind_HOCl][0]  = " << HET[ind_HOCl][0]         << " [molec/cm^3/s]\n";
                            std::cout << "       :  HET[ind_HOCl][1]  = " << HET[ind_HOCl][1]         << " [molec/cm^3/s]\n";
                            std::cout << "       :  HET[ind_HOBr][2]  = " << HET[ind_HOBr][2]         << " [molec/cm^3/s]\n";
                        }
                    }

                    /* Zero-out reaction rate */
                    for ( UInt iReact = 0; iReact < NREACT; iReact++ )
                        RCONST[iReact] = 0.0E+00;

                    /* Update photolysis rates */
                    for ( UInt iPhotol = 0; iPhotol < NPHOTOL; iPhotol++ )
                        PHOTOL[iPhotol] = jRate[iPhotol];

                    /* Update reaction rates */
                    Update_RCONST( temperature_K, pressure_Pa, airDens, VAR[ind_H2O] );

                    if ( SAVE_PL ) {

                        RealDouble familyRate[NFAM];

                        for ( UInt iFam = 0; iFam < NFAM; iFam++ )
                            familyRate[iFam] = 0.0E+00;

                        /* If chemistry is performed within each rings, then the rates
                         * are stored as:
                         * NRING x (NT-1) x NFAM in [molec/cm^3/s]
                         * into the "forward" output file at a frequency specified by
                         * the input file "input.apcemm" */

                        /* Compute family rates */
                        ComputeFamilies( VAR, FIX, RCONST, familyRate );

                        for ( UInt iFam = 0; iFam < NFAM; iFam++ )
                            plumeRates[nTime][iRing][iFam] = familyRate[iFam];

                    } else {

                        if ( SAVE_O3PL ) {

                            RealDouble familyRate[NFAM];

                            for ( UInt iFam = 0; iFam < NFAM; iFam++ )
                                familyRate[iFam] = 0.0E+00;

                            /* If chemistry is performed within each rings, then the rates
                             * are stored as:
                             * NRING x (NT-1) x NFAM in [molec/cm^3/s]
                             * into the "forward" output file at a frequency specified by
                             * the input file "input.apcemm" */

                            /* Compute family rates */
                            ComputeFamilies( VAR, FIX, RCONST, familyRate );

                            for ( UInt iFam = 0; iFam < 2; iFam++ )
                                plumeRates[nTime][iRing][iFam] = familyRate[iFam];

                        }
                    }

                    /* ===================================================== */
                    /* ============== Chemical integration ================= */
                    /* ===================================================== */

                    IERR = INTEGRATE( VAR, curr_Time_s, curr_Time_s + dt, \
                                      ATOL, RTOL, STEPMIN );

                    if ( IERR < 0 ) {
                        /* Integration failed */

                        std::cout << "Integration failed";
                        #ifdef OMP
                            std::cout << " on " << omp_get_thread_num();
                        #endif /* OMP */
                        std::cout << " for ring = " << iRing << " at time t = " << curr_Time_s/3600.0 << " ( nTime = " << nTime << " )\n";

                        if ( printDEBUG ) {
                            std::cout << " ~~~ Printing reaction rates:\n";
                            for ( UInt iReact = 0; iReact < NREACT; iReact++ ) {
                                std::cout << "Reaction " << iReact << ": " << RCONST[iReact] << " [molec/cm^3/s]\n";
                            }
                            std::cout << " ~~~ Printing concentrations:\n";
                            for ( UInt iSpec = 0; iSpec < NVAR; iSpec++ ) {
                                std::cout << "Species " << iSpec << ": " << VAR[iSpec]/airDens*1.0E+09 << " [ppb]\n";
                            }
                        }

                        /* Clear dynamically allocated variable(s) */
                        if ( sun != NULL )
                            sun->~SZA();
                        return KPP_FAIL;
                    }

                    ringSpecies.FillIn( nTime + 1, iRing );

                    Data.applyRing( tempArray, mapIndices, iRing );

                }

                /* Ambient chemistry */
                ambientData.getData( aerArray, nTime );

                for ( UInt iSpec = 0; iSpec < NVAR; iSpec++ )
                    tempArray[iSpec] = VAR[iSpec];

                /* ========================================================= */
                /* =================== Chemical rates ====================== */
                /* ========================================================= */

                /* Update heterogeneous chemistry reaction rates */
                if ( HETCHEM ) {

                    for ( UInt iSpec = 0; iSpec < NSPEC; iSpec++ ) {
                        HET[iSpec][0] = 0.0E+00;
                        HET[iSpec][1] = 0.0E+00;
                        HET[iSpec][2] = 0.0E+00;
                    }

                    relHumidity = VAR[ind_H2O] * \
                                  physConst::kB * temperature_K * 1.00E+06 / \
                                  physFunc::pSat_H2Ol( temperature_K );
                    GC_SETHET( temperature_K, pressure_Pa, airDens, relHumidity, \
                               Data.STATE_PSC, VAR, AerosolArea, AerosolRadi, IWC, &(Data.KHETI_SLA[0]) );

                    if ( printDEBUG ) {
                        std::cout << "\n DEBUG :   Heterogeneous chemistry rates (Ambient)\n";
                        std::cout << "       :   Aerosol properties\n";
                        std::cout << "       :   Radius ice/NAT    = " << AerosolRadi[0] * 1.0E+06 << " [mum]\n";
                        std::cout << "       :   Radius strat. liq = " << AerosolRadi[1] * 1.0E+09 << " [nm]\n";
                        std::cout << "       :   Radius trop. sulf = " << AerosolRadi[2] * 1.0E+09 << " [nm]\n";
                        std::cout << "       :   Radius soot part. = " << AerosolRadi[3] * 1.0E+09 << " [nm]\n";
                        std::cout << "       :   Area ice/NAT      = " << AerosolArea[0] * 1.0E+12 << " [mum^2/cm^3]\n";
                        std::cout << "       :   Area strat. liq   = " << AerosolArea[1] * 1.0E+12 << " [mum^2/cm^3]\n";
                        std::cout << "       :   Area trop. sulf   = " << AerosolArea[2] * 1.0E+12 << " [mum^2/cm^3]\n";
                        std::cout << "       :   Area soot part.   = " << AerosolArea[3] * 1.0E+12 << " [mum^2/cm^3]\n";
                        std::cout << "       :   HET[ind_HO2][0]   = " << HET[ind_HO2][0]          << " [molec/cm^3/s]\n";
                        std::cout << "       :   HET[ind_NO2][0]   = " << HET[ind_NO2][0]          << " [molec/cm^3/s]\n";
                        std::cout << "       :   HET[ind_NO3][0]   = " << HET[ind_NO3][0]          << " [molec/cm^3/s]\n";
                        std::cout << "       :   HET[ind_N2O5][0]  = " << HET[ind_N2O5][0]         << " [molec/cm^3/s]\n";
                        std::cout << "       :   HET[ind_BrNO3][0] = " << HET[ind_BrNO3][0]        << " [molec/cm^3/s]\n";
                        std::cout << "       :   HET[ind_HOBr][0]  = " << HET[ind_HOBr][0]         << " [molec/cm^3/s]\n";
                        std::cout << "       :   HET[ind_HBr][0]   = " << HET[ind_HBr][0]          << " [molec/cm^3/s]\n";
                        std::cout << "       :   HET[ind_HOBr][1]  = " << HET[ind_HOBr][1]         << " [molec/cm^3/s]\n";
                        std::cout << "       :   PSC Rates:\n";
                        std::cout << "       :   HET[ind_N2O5][1]  = " << HET[ind_N2O5][1]         << " [molec/cm^3/s]\n";
                        std::cout << "       :   HET[ind_ClNO3][0] = " << HET[ind_ClNO3][0]        << " [molec/cm^3/s]\n";
                        std::cout << "       :   HET[ind_ClNO3][1] = " << HET[ind_ClNO3][1]        << " [molec/cm^3/s]\n";
                        std::cout << "       :   HET[ind_ClNO3][2] = " << HET[ind_ClNO3][2]        << " [molec/cm^3/s]\n";
                        std::cout << "       :   HET[ind_BrNO3][1] = " << HET[ind_BrNO3][1]        << " [molec/cm^3/s]\n";
                        std::cout << "       :   HET[ind_HOCl][0]  = " << HET[ind_HOCl][0]         << " [molec/cm^3/s]\n";
                        std::cout << "       :   HET[ind_HOCl][1]  = " << HET[ind_HOCl][1]         << " [molec/cm^3/s]\n";
                        std::cout << "       :   HET[ind_HOBr][2]  = " << HET[ind_HOBr][2]         << " [molec/cm^3/s]\n";
                    }
                }

                /* Zero-out reaction rate */
                for ( UInt iReact = 0; iReact < NREACT; iReact++ )
                    RCONST[iReact] = 0.0E+00;

                /* Update photolysis rates */
                for ( UInt iPhotol = 0; iPhotol < NPHOTOL; iPhotol++ )
                    PHOTOL[iPhotol] = jRate[iPhotol];

                /* Update reaction rates */
                Update_RCONST( temperature_K, pressure_Pa, airDens, VAR[ind_H2O] );

                if ( SAVE_PL ) {

                    RealDouble familyRate[NFAM];

                    for ( UInt iFam = 0; iFam < NFAM; iFam++ )
                        familyRate[iFam] = 0.0E+00;

                    /* If chemistry is performed within each rings, then the rates
                     * are stored as:
                     * NRING x (NT-1) x NFAM in [molec/cm^3/s]
                     * into the "forward" output file at a frequency specified by
                     * the input file "input.apcemm" */

                    /* Compute family rates */
                    ComputeFamilies( VAR, FIX, RCONST, familyRate );

                    for ( UInt iFam = 0; iFam < NFAM; iFam++ )
                        ambientRates[nTime][iFam] = familyRate[iFam];

                } else {

                    if ( SAVE_O3PL ) {

                        RealDouble familyRate[NFAM];

                        for ( UInt iFam = 0; iFam < NFAM; iFam++ )
                            familyRate[iFam] = 0.0E+00;

                        /* If chemistry is performed within each rings, then the rates
                         * are stored as:
                         * NRING x (NT-1) x NFAM in [molec/cm^3/s]
                         * into the "forward" output file at a frequency specified by
                         * the input file "input.apcemm" */

                        /* Compute family rates */
                        ComputeFamilies( VAR, FIX, RCONST, familyRate );

                        for ( UInt iFam = 0; iFam < 2; iFam++ )
                            ambientRates[nTime][iFam] = familyRate[iFam];

                    }
                }

                /* ========================================================= */
                /* ================ Chemical integration =================== */
                /* ========================================================= */

                IERR = INTEGRATE( VAR, curr_Time_s, curr_Time_s + dt, \
                                  ATOL, RTOL, STEPMIN );

                if ( IERR < 0 ) {
                    /* Integration failed */

                        std::cout << "Integration failed";
                        #ifdef OMP
                            std::cout << " on " << omp_get_thread_num();
                        #endif /* OMP */
                        std::cout << " for ambient conditions at time t = " << curr_Time_s/3600.0 << " ( nTime = " << nTime << " )\n";

                    if ( printDEBUG ) {
                        std::cout << " ~~~ Printing reaction rates:\n";
                        for ( UInt iReact = 0; iReact < NREACT; iReact++ ) {
                            std::cout << "Reaction " << iReact << ": " << RCONST[iReact] << " [molec/cm^3/s]\n";
                        }
                        std::cout << " ~~~ Printing concentrations:\n";
                        for ( UInt iSpec = 0; iSpec < NVAR; iSpec++ ) {
                            std::cout << "Species " << iSpec << ": " << VAR[iSpec]/airDens*1.0E+09 << " [ppb]\n";
                        }
                    }

                    /* Clear dynamically allocated variable(s) */
                    if ( sun != NULL )
                        sun->~SZA();
                    return KPP_FAIL;
                }

                ambientData.FillIn( nTime + 1 );

                Data.applyRing( tempArray, mapIndices, iRing );

            }

        #else

            /* Otherwise solve chemistry on the grid */

            /* Is chemistry turned on? */
            if ( CHEMISTRY ) {

                Vector_2D iceVolume_ = Data.solidAerosol.TotalVolume();

#pragma omp parallel for                             \
                if       ( !PARALLEL_CASES         ) \
                default ( shared                   ) \
                private ( iNx, jNy                 ) \
                private ( relHumidity, IWC         ) \
                schedule( dynamic, 1               )
                for ( iNx = 0; iNx < NX; iNx++ ) {
                    for ( jNy = 0; jNy < NY; jNy++ ) {

                        RealDouble AerosolArea[NAERO];
                        RealDouble AerosolRadi[NAERO];

                        /* Convert data structure to KPP inputs (VAR and FIX) */
                        Data.getData( iNx, jNy );

                        /* ================================================= */
                        /* =============== Chemical rates ================== */
                        /* ================================================= */

                        /* Update heterogeneous chemistry reaction rates */
                        if ( HETCHEM ) {

                            for ( UInt iSpec = 0; iSpec < NSPEC; iSpec++ ) {
                                HET[iSpec][0] = 0.0E+00;
                                HET[iSpec][1] = 0.0E+00;
                                HET[iSpec][2] = 0.0E+00;
                            }

                            relHumidity = VAR[ind_H2O] * \
                                          physConst::kB * Met.temp(jNy,iNx) * 1.00E+06 / \
                                          physFunc::pSat_H2Ol( Met.temp(jNy,iNx) );

                            /* Ice/NAT */
                            AerosolArea[0] = Data.solidAerosol.Moment( 2, jNy, iNx );
                            AerosolRadi[0] = std::max( std::min( Data.solidAerosol.Radius( jNy, iNx ), 1.00E-04 ), 1.00E-10 );

                            /* Stratospheric liquid aerosols */
                            AerosolArea[1] = Data.liquidAerosol.Moment( 2, jNy, iNx );
                            AerosolRadi[1] = std::max( std::min( Data.liquidAerosol.Radius( jNy, iNx ), 1.00E-06 ), 1.00E-10 );

                            /* Tropospheric aerosols.
                             * Zero it out */
                            AerosolArea[2] = 0.0E+00;
                            AerosolRadi[2] = 1.0E-07;

                            /* Black carbon */
                            AerosolArea[3] = Data.sootArea[jNy][iNx];
                            AerosolRadi[3] = std::max( std::min( Data.sootRadi[jNy][iNx], 1.00E-08 ), 1.00E-10 );

                            IWC            = Data.solidAerosol.Moment( 3, jNy, iNx ) \
                                           * physConst::RHO_ICE; /* [kg/cm^3] */

                            GC_SETHET( Met.temp(jNy,iNx), Met.press(jNy), \
                                       Met.airDens(jNy,iNx), relHumidity, \
                                       Data.STATE_PSC, VAR, AerosolArea,  \
                                       AerosolRadi, IWC, &(Data.KHETI_SLA[0]) );
                        }

                        /* Zero-out reaction rate */
                        for ( UInt iReact = 0; iReact < NREACT; iReact++ )
                            RCONST[iReact] = 0.0E+00;

                        /* Update photolysis rates */
                        for ( UInt iPhotol = 0; iPhotol < NPHOTOL; iPhotol++ )
                            PHOTOL[iPhotol] = jRate[iPhotol];

                        /* Update reaction rates */
                        Update_RCONST( Met.temp(jNy,iNx), Met.press(jNy), \
                                       Met.airDens(jNy,iNx), VAR[ind_H2O] );

                        /* ================================================= */
                        /* ============= Chemical integration ============== */
                        /* ================================================= */

                        IERR = INTEGRATE( VAR, curr_Time_s, curr_Time_s + dt, \
                                          ATOL, RTOL, STEPMIN );

                        if ( IERR < 0 ) {
                            /* Integration failed */

                            std::cout << "Integration failed";
                            #ifdef OMP
                                std::cout << " on " << omp_get_thread_num();
                            #endif /* OMP */
                            std::cout << " for grid cell = (" << jNy << ", " << iNx << ") at time t = " << curr_Time_s/3600.0 << " ( nTime = " << nTime << " )\n";

                            if ( printDEBUG ) {
                                std::cout << " ~~~ Printing reaction rates:\n";
                                for ( UInt iReact = 0; iReact < NREACT; iReact++ ) {
                                    std::cout << "Reaction " << iReact << ": " << RCONST[iReact] << " [molec/cm^3/s]\n";
                                }
                                std::cout << " ~~~ Printing concentrations:\n";
                                for ( UInt iSpec = 0; iSpec < NVAR; iSpec++ ) {
                                    std::cout << "Species " << iSpec << ": " << VAR[iSpec]/airDens*1.0E+09 << " [ppb]\n";
                                }
                            }

//                                /* Tweak would be to define a bool "stop", initialize to False and then set it as True if IERR < 0 */
//                                { /* Clear dynamically allocated variable(s) */
//                                    if ( sun != NULL ) sun->~SZA();
//                                    return KPP_FAIL;
//                                }
                        }

                        /* Convert KPP output back to data structure */
                        Data.applyData( iNx, jNy );

                    }
                }

                RealDouble AerosolArea[NAERO];
                RealDouble AerosolRadi[NAERO];

                /* Ambient chemistry */
                ambientData.getData( aerArray, nTime );

                /* ========================================================= */
                /* ==================== Chemical rates ===================== */
                /* ========================================================= */

                /* Update heterogeneous chemistry reaction rates */
                if ( HETCHEM ) {

                    for ( UInt iSpec = 0; iSpec < NSPEC; iSpec++ ) {
                        HET[iSpec][0] = 0.0E+00;
                        HET[iSpec][1] = 0.0E+00;
                        HET[iSpec][2] = 0.0E+00;
                    }

                    relHumidity = VAR[ind_H2O] * \
                                  physConst::kB * temperature_K * 1.00E+06 / \
                                  physFunc::pSat_H2Ol( temperature_K );
                    GC_SETHET( temperature_K, pressure_Pa, airDens, relHumidity, \
                               Data.STATE_PSC, VAR, AerosolArea, AerosolRadi, IWC, &(Data.KHETI_SLA[0]) );
                }

                /* Zero-out reaction rate */
                for ( UInt iReact = 0; iReact < NREACT; iReact++ )
                    RCONST[iReact] = 0.0E+00;

                /* Update photolysis rates */
                for ( UInt iPhotol = 0; iPhotol < NPHOTOL; iPhotol++ )
                    PHOTOL[iPhotol] = jRate[iPhotol];

                /* Update reaction rates */
                Update_RCONST( temperature_K, pressure_Pa, airDens, VAR[ind_H2O] );

                /* ========================================================= */
                /* ================= Chemical integration ================== */
                /* ========================================================= */

                IERR = INTEGRATE( VAR, curr_Time_s, curr_Time_s + dt, \
                                  ATOL, RTOL, STEPMIN );

                if ( IERR < 0 ) {
                    /* Integration failed */

                    std::cout << "Integration failed";
                    #ifdef OMP
                        std::cout << " on " << omp_get_thread_num();
                    #endif /* OMP */
                    std::cout << " for ambient conditions at time t = " << curr_Time_s/3600.0 << " ( nTime = " << nTime << " )\n";

                    if ( printDEBUG ) {
                        std::cout << " ~~~ Printing reaction rates:\n";
                        for ( UInt iReact = 0; iReact < NREACT; iReact++ ) {
                            std::cout << "Reaction " << iReact << ": " << RCONST[iReact] << " [molec/cm^3/s]\n";
                        }
                        std::cout << " ~~~ Printing concentrations:\n";
                        for ( UInt iSpec = 0; iSpec < NVAR; iSpec++ ) {
                            std::cout << "Species " << iSpec << ": " << VAR[iSpec]/airDens*1.0E+09 << " [ppb]\n";
                        }
                    }

                    /* Clear dynamically allocated variable(s) */
                    if ( sun != NULL )
                        sun->~SZA();
                    return KPP_FAIL;
                }

                ambientData.FillIn( nTime + 1 );
            }

        #endif /* RINGS */

#ifdef TIME_IT

        Stopwatch.Stop( );
        KPP_clock = Stopwatch.Elapsed( );

#endif /* TIME_IT */

        /* ======================================================================= */
        /* ----------------------------------------------------------------------- */
        /* ------------------------ AEROSOL MICROPHYSICS ------------------------- */
        /* ---------------------------- COAGULATION ------------------------------ */
        /* ----------------------------------------------------------------------- */
        /* ======================================================================= */

        ITS_TIME_FOR_LIQ_COAGULATION = ( ( ( curr_Time_s + dt - lastTimeLiqCoag ) >= COAG_DT * 60.0 ) || LAST_STEP );
        /* Liquid aerosol coagulation */
        if ( ITS_TIME_FOR_LIQ_COAGULATION && LIQ_COAG ) {
            dtLiqCoag = ( curr_Time_s + dt - lastTimeLiqCoag );
            if ( printDEBUG )
                std::cout << "\n DEBUG (Liquid Coagulation): Current time: " << ( curr_Time_s + dt - tInitial_s ) / 3600.0 << " hr. Last coagulation event was at: " << ( lastTimeLiqCoag - tInitial_s ) / 3600.0 << " hr. Running for " << dtLiqCoag << " s\n";

            lastTimeLiqCoag = curr_Time_s + dt;
            /* If shear = 0, take advantage of the symmetry around the Y-axis */
            Data.liquidAerosol.Coagulate( dtLiqCoag, Data.LA_Kernel, LA_MICROPHYSICS, ( shear == 0.0E+00 ) );
        }

        ITS_TIME_FOR_ICE_COAGULATION = ( ( ( curr_Time_s + dt - lastTimeIceCoag ) >= COAG_DT * 60.0 ) || LAST_STEP );
        /* Solid aerosol coagulation */
        if ( ITS_TIME_FOR_ICE_COAGULATION && ICE_COAG ) {
            dtIceCoag = ( curr_Time_s + dt - lastTimeIceCoag );
            if ( printDEBUG )
                std::cout << "\n DEBUG (Solid Coagulation): Current time: " << ( curr_Time_s + dt - tInitial_s ) / 3600.0 << " hr. Last coagulation event was at: " << ( lastTimeIceCoag - tInitial_s ) / 3600.0 << " hr. Running for " << dtIceCoag << " s\n";

            lastTimeIceCoag = curr_Time_s + dt;
            /* If shear = 0, take advantage of the symmetry around the Y-axis */
            Data.solidAerosol.Coagulate ( dtIceCoag, Data.PA_Kernel, PA_MICROPHYSICS, ( shear == 0.0E+00 ) );
        }

        /* ======================================================================= */
        /* ----------------------------------------------------------------------- */
        /* ------------------------ AEROSOL MICROPHYSICS ------------------------- */
        /* ------------------------- ICE CRYSTAL GROWTH -------------------------- */
        /* ----------------------------------------------------------------------- */
        /* ======================================================================= */

        /* TODO: For now perform growth at every time step */
        ITS_TIME_FOR_ICE_GROWTH = ( ( ( curr_Time_s - lastTimeIceGrowth ) >= 0 ) || LAST_STEP );
        /* Solid aerosol growth */
        if ( ITS_TIME_FOR_ICE_GROWTH && ICE_GROWTH ) {
            dtIceGrowth = ( curr_Time_s + dt - lastTimeIceGrowth );
            if ( printDEBUG )
                std::cout << "\n DEBUG (Solid Aerosol Growth): Current time: " << ( curr_Time_s - tInitial_s ) / 3600.0 << " hr. Last growth event was at: " << ( lastTimeIceGrowth - tInitial_s ) / 3600.0 << " hr. Running for " << dtIceGrowth << " s\n";

            lastTimeIceGrowth = curr_Time_s + dt;
            /* If shear = 0, take advantage of the symmetry around the Y-axis */
            Data.solidAerosol.Grow( dtIceGrowth, Data.H2O, Met.Temp(), Met.Press(), PA_MICROPHYSICS, ( shear == 0 ) );
        }

        /* ======================================================================= */
        /* ----------------------------------------------------------------------- */
        /* ------------------------ PERFORM MASS CHECKS -------------------------- */
        /* ----------------------------------------------------------------------- */
        /* ======================================================================= */

#if ( NOy_MASS_CHECK )

        /* Compute ambient concentrations */
        mass_Ambient_NOy = ambientData.NO[nTime+1]     + ambientData.NO2[nTime+1]   \
                         + ambientData.NO3[nTime+1]    + ambientData.HNO2[nTime+1]  \
                         + ambientData.HNO3[nTime+1]   + ambientData.HNO4[nTime+1]  \`
                         + 2*ambientData.N2O5[nTime+1] + ambientData.PAN[nTime+1]   \
                         + ambientData.MPN[nTime+1]    + ambientData.N[nTime+1]     \
                         + ambientData.PROPNN[nTime+1] + ambientData.BrNO2[nTime+1] \
                         + ambientData.BrNO3[nTime+1]  + ambientData.ClNO2[nTime+1] \
                         + ambientData.ClNO3[nTime+1]  + ambientData.PPN[nTime+1]   \
                         + ambientData.PRPN[nTime+1]   + ambientData.R4N1[nTime+1]  \
                         + ambientData.PRN1[nTime+1]   + ambientData.R4N2[nTime+1]  \
                         + 2*ambientData.N2O[nTime+1];

        /* Compute emitted */
        mass_Emitted_NOy = 0;
#pragma omp parallel for                \
        default  ( shared             ) \
        private  ( iNx, jNy           ) \
        reduction( +:mass_Emitted_NOy ) \
        schedule ( dynamic, 1         ) \
        if       ( !PARALLEL_CASES    )
        for ( iNx = 0; iNx < NX; iNx++ ) {
            for ( jNy = 0; jNy < NY; jNy++ ) {
                mass_Emitted_NOy += ( Data.NO[jNy][iNx]     + Data.NO2[jNy][iNx]   \
                                    + Data.NO3[jNy][iNx]    + Data.HNO2[jNy][iNx]  \
                                    + Data.HNO3[jNy][iNx]   + Data.HNO4[jNy][iNx]  \
                                    + 2*Data.N2O5[jNy][iNx] + Data.PAN[jNy][iNx]   \
                                    + Data.MPN[jNy][iNx]    + Data.N[jNy][iNx]     \
                                    + Data.PROPNN[jNy][iNx] + Data.BrNO2[jNy][iNx] \
                                    + Data.BrNO3[jNy][iNx]  + Data.ClNO2[jNy][iNx] \
                                    + Data.ClNO3[jNy][iNx]  + Data.PPN[jNy][iNx]   \
                                    + Data.PRPN[jNy][iNx]   + Data.R4N1[jNy][iNx]  \
                                    + Data.PRN1[jNy][iNx]   + Data.R4N2[jNy][iNx]  \
                                    + 2*Data.N2O[jNy][iNx]                         \
                                    - mass_Ambient_NOy ) * cellAreas[jNy][iNx];
            }
        }

        /* Print to console */
        std::cout << "\n\n    " << " *** NOy mass check: ";
        std::cout << "\n    "   << " ~~> Emitted NOy: ";
        std::cout << std::setw(6) << mass_Emitted_NOy * 1.0E+06 / physConst::Na * MW_N * 1.0E+06 << " [g(N)/km] ";
        /*                           [molec/cm3 * m2] * [m3/cm3]/ [molec/mole]  * [kg/mole]*[g/kg*m/km] = [g/km] */
        std::cout << std::endl;

#ifdef RINGS

        mass_Emitted_NOy_Rings = 0;
        for ( iRing = 0; iRing < nRing; iRing++ ) {
            mass_Emitted_NOy_Rings += ( ringSpecies.NO[nTime+1][iRing]     \
                                      + ringSpecies.NO2[nTime+1][iRing]    \
                                      + ringSpecies.NO3[nTime+1][iRing]    \
                                      + ringSpecies.HNO2[nTime+1][iRing]   \
                                      + ringSpecies.HNO3[nTime+1][iRing]   \
                                      + ringSpecies.HNO4[nTime+1][iRing]   \
                                      + 2*ringSpecies.N2O5[nTime+1][iRing] \
                                      + ringSpecies.PAN[nTime+1][iRing]    \
                                      + ringSpecies.MPN[nTime+1][iRing]    \
                                      + ringSpecies.N[nTime+1][iRing]      \
                                      + ringSpecies.PROPNN[nTime+1][iRing] \
                                      + ringSpecies.BrNO2[nTime+1][iRing]  \
                                      + ringSpecies.BrNO3[nTime+1][iRing]  \
                                      + ringSpecies.ClNO2[nTime+1][iRing]  \
                                      + ringSpecies.ClNO3[nTime+1][iRing]  \
                                      + ringSpecies.PPN[nTime+1][iRing]    \
                                      + ringSpecies.PRPN[nTime+1][iRing]   \
                                      + ringSpecies.R4N1[nTime+1][iRing]   \
                                      + ringSpecies.PRN1[nTime+1][iRing]   \
                                      + ringSpecies.R4N2[nTime+1][iRing]   \
                                      + 2*ringSpecies.N2O[nTime+1][iRing]  \
                                      - mass_Ambient_NOy ) * ringArea[iRing];
        }
        /* How much of this emitted mass is still in the rings? FR = Fraction in rings */
        std::cout << "(FR: " << 100 * mass_Emitted_NOy_Rings / mass_Emitted_NOy << " %)";

#endif /* RINGS */

#endif /* NOy_MASS_CHECK */

#if ( CO2_MASS_CHECK )

        /* CO2 is not an exactly conserved quantity because of the oxidation CO and other compounds (unless chemistry is turned off) */

        mass_Ambient_CO2 = ambientData.CO2[nTime+1];

        /* Compute emitted */
        mass_Emitted_CO2 = 0;
#pragma omp parallel for                \
        default  ( shared             ) \
        private  ( iNx, jNy           ) \
        reduction( +:mass_Emitted_CO2 ) \
        schedule ( dynamic, 1         ) \
        if       ( !PARALLEL_CASES    )
        for ( iNx = 0; iNx < NX; iNx++ ) {
            for ( jNy = 0; jNy < NY; jNy++ ) {
                mass_Emitted_CO2 += ( Data.CO2[jNy][iNx] \
                                    - mass_Ambient_CO2 ) * cellAreas[jNy][iNx];
            }
        }

        std::cout << "\n\n    " << " *** CO2 mass check: ";

        std::cout << "\n    " << " ~~> Emitted CO2: ";
        std::cout << std::setw(6) << mass_Emitted_CO2 * 1.0E+06 / physConst::Na * MW_CO2 * 1.0E+03 << " [kg/km]   ";
        /*                           [molec/cm3 * m2] * [m3/cm3]/ [molec/mole]  *[kg/mole]*[m/km] = [kg/km] */
        std::cout << std::endl;

#ifdef RINGS
            mass_Emitted_CO2_Rings = 0;
            for ( iRing = 0; iRing < nRing; iRing++ ) {
                mass_Emitted_CO2_Rings += ( ringSpecies.CO2[nTime+1][iRing] \
                                          - mass_Ambient_CO2 ) * ringArea[iRing];
            }
            /* How much of this emitted mass is still in the rings? FR = Fraction in rings */
            std::cout << "(FR: " << 100 * mass_Emitted_CO2_Rings / mass_Emitted_CO2 << " %)\n";

#endif /* RINGS */

#endif /* CO2_MASS_CHECK */

#if ( H2O_MASS_CHECK )

        mass_Ambient_H2O = ambientData.H2O[nTime+1];
        totIceVol = Data.solidAerosol.TotalVolume( );

        /* Compute total water */
        mass_H2O = 0;
#pragma omp parallel for             \
        default  ( shared          ) \
        private  ( iNx, jNy        ) \
        reduction( +:mass_H2O      ) \
        schedule ( dynamic, 1      ) \
        if       ( !PARALLEL_CASES )
        for ( iNx = 0; iNx < NX; iNx++ ) {
            for ( jNy = 0; jNy < NY; jNy++ ) {
                mass_H2O += ( ( Data.H2O[jNy][iNx] - mass_Ambient_H2O ) \
                            + totIceVol[jNy][iNx] * UNITCONVERSION ) * \
                            cellAreas[jNy][iNx];
            }
        }

        std::cout << "\n\n    " << " *** H2O mass check: ";
        std::cout << "\n    " << " ~~> H2O: ";
        std::cout << std::setw(6) << mass_H2O      * 1.0E+06 / physConst::Na * MW_H2O * 1.0E+03 << " [kg/km]   ";
        /*                          [molec/cm3*m2] * [m3/cm3]/ [molec/mole]  *[kg/mole]*[m/km] = [kg/km] */
        std::cout << std::endl;

#endif /* H2O_MASS_CHECK */

#ifdef TIME_IT

        SANDS_clock_cumul += SANDS_clock;
        KPP_clock_cumul   += KPP_clock;
        std::cout << "\n    " << " *** Clock breakdown: ";
        std::cout << "\n    " << " *** ----------------- ";
        std::cout << "\n    " << " *** Total: " << SANDS_clock + KPP_clock << " [ms]";
        std::cout << " ( SANDS: ";
        std::cout << 100 * ( SANDS_clock / RealDouble( SANDS_clock + KPP_clock ) ) << "%";
        std::cout << ", KPP: " << 100 * ( KPP_clock / RealDouble( SANDS_clock + KPP_clock ) ) << "% )";

#endif /* TIME_IT */

        curr_Time_s += dt;
        nTime++;

        /* Timeseries diagnostics */
        if ( TS_SPEC && \
           (( TS_FREQ == 0 ) || \
            ( std::fmod((curr_Time_s - timeArray[0])/60.0, TS_FREQ) == 0.0E+00 )) ) {
           int hh = (int) (curr_Time_s - timeArray[0])/3600;
           int mm = (int) (curr_Time_s - timeArray[0])/60   - 60 * hh;
           int ss = (int) (curr_Time_s - timeArray[0])      - 60 * ( mm + 60 * hh );
           Diag_TS_Chem( TS_SPEC_FILENAME, TS_SPEC_LIST, hh, mm, ss, \
                         Data, m );
        }

        if ( TS_AERO && \
           (( TS_AERO_FREQ == 0 ) || \
            ( std::fmod((curr_Time_s - timeArray[0])/60.0, TS_AERO_FREQ) == 0.0E+00 )) ) {
            int hh = (int) (curr_Time_s - timeArray[0])/3600;
            int mm = (int) (curr_Time_s - timeArray[0])/60   - 60 * hh;
            int ss = (int) (curr_Time_s - timeArray[0])      - 60 * ( mm + 60 * hh );
            Diag_TS_Phys( TS_AERO_FILENAME, TS_AERO_LIST, hh, mm, ss, \
                          Data, m, Met );    
	    float totalNumberPart = Data.solidAerosol.TotalNumber_sum();
	    std::cout << totalNumberPart << std::endl;
	    if ( totalNumberPart <= 1.00E-15 ) {
                std::cout << "EndSim: no particles remain" << std::endl;
	        exit(0);
            }
        }

    }

    /* ===================================================================== */
    /* --------------------------------------------------------------------- */
    /* ------------------------ TIME LOOP ENDS HERE ------------------------ */
    /* --------------------------------------------------------------------- */
    /* ===================================================================== */


#ifdef TIME_IT

    Stopwatch_cumul.Stop( );
    clock_cumul = Stopwatch_cumul.Elapsed( );

    std::cout << "\n";
    std::cout << " ** Final clock breakdown: " << "\n";

    std::cout << " ** -> SANDS: ";
    std::cout << std::setw(6) <<SANDS_clock_cumul / RealDouble(1000);
    std::cout << " [s] (" << 100 * SANDS_clock_cumul / RealDouble(clock_cumul) << " %)";
    std::cout << std::endl;

    std::cout << " ** -> KPP  : ";
    std::cout << std::setw(6) << KPP_clock_cumul / RealDouble(1000) << " [s] ";
    std::cout << "(" << 100 * KPP_clock_cumul / RealDouble(clock_cumul) << " %)";
    std::cout << std::endl;

    std::cout << " ** -> Rem. : ";
    std::cout << std::setw(6) << ( clock_cumul - SANDS_clock_cumul - KPP_clock_cumul ) / RealDouble(1000) << " [s] ";
    std::cout << "(" << 100 * ( clock_cumul - SANDS_clock_cumul - KPP_clock_cumul ) / RealDouble(clock_cumul) << " %)" << "\n";
    std::cout << std::endl;

    std::cout << " ** ----------------- " << "\n";
    std::cout << " ** Total   : ";
    std::cout << std::setw(6) << clock_cumul / RealDouble(1000) << " [s]" << "\n";
    std::cout << std::endl;

#endif /* TIME_IT */


#ifdef RINGS

#pragma omp critical
    {
        if ( SAVE_FORWARD ) {
            isSaved = output::Write( input.fileName2char(),               \
                                     Input_Opt,                           \
                                     ringSpecies,                         \
                                     ambientData,                         \
                                     ringCluster,                         \
                                     timeArray,                           \
                                     input,                               \
                                     airDens, relHumidity_i,              \
                                     sun->sunRise, sun->sunSet,           \
                                     plumeRates, ambientRates );
        }
    }

    if ( isSaved == output::SAVE_FAILURE ) {
        std::cout << " Saving to ring-averaged concentrations to file failed...\n";
        return SAVE_FAIL;
    }
#endif /* RINGS */

    /* ======================================================================= */
    /* ----------------------------------------------------------------------- */
    /* -------------------------- PERFORM ADJOINT ---------------------------- */
    /* ----------------------------------------------------------------------- */
    /* ======================================================================= */

#ifdef RINGS

    if ( ADJOINT ) {
        #ifdef OMP
            #pragma omp critical
            { std::cout << "\n\n ## ON THREAD " << omp_get_thread_num() << ": Starting adjoint calculation...\n"; }
        #else
            std::cout << "\n\n Starting adjoint calculation...\n";
        #endif /* OMP */

        std::copy(sun->CSZA_Vector.begin(), sun->CSZA_Vector.end(), SZA_CST);
        RealDouble VAR_OPT[NVAR];
        RealDouble METRIC;

        const Vector_1D initBackg = ringSpecies.RingAverage( ringArea, totArea, 0 );
        const Vector_1D finalPlume = ringSpecies.RingAverage( ringArea, totArea, timeArray.size() - 1 );

        IERR = KPP_Main_ADJ( &(finalPlume)[0], &(initBackg)[0],   \
                             temperature_K, pressure_Pa, airDens, \
                             &(timeArray)[0], timeArray.size(),   \
                             KPPADJ_RTOLS, KPPADJ_ATOLS,          \
                             /* Output */ VAR_OPT,                \
                             /* Output metric */ &METRIC,         \
                             /* Debug? */ DEBUG_ADJOINT,          \
                             /* 2nd try? */ 0 );

        if ( IERR < 0 ) {
            /* Integration succeeded but convergence was poor. Try again with
             * new initial direction */

            RealDouble VAR_OPT2[NVAR];
            RealDouble METRIC2;
            IERR = KPP_Main_ADJ( &(finalPlume)[0], &(initBackg)[0],   \
                                 temperature_K, pressure_Pa, airDens, \
                                 &(timeArray)[0], timeArray.size(),   \
                                 KPPADJ_RTOLS, KPPADJ_ATOLS,          \
                                 /* Output */ VAR_OPT2,               \
                                 /* Output metric */ &METRIC2,        \
                                 /* Debug? */ DEBUG_ADJOINT,          \
                                 /* 2nd try? */ 1 );

            /* If 2nd try provides a better metric, store the new optimized
             * array; otherwise stick to the original one. */
            if ( METRIC2 < METRIC ) {
                for ( UInt iSpec = 0; iSpec < NVAR; iSpec++ )
                    VAR_OPT[iSpec] = VAR_OPT2[iSpec];
            } else {
                #ifdef OMP
                    #pragma omp critical
                    { std::cout << "\n ## ON THREAD " << omp_get_thread_num() << ": Sticking to original solution.\n"; }
                #else
                    std::cout << "\n Sticking to original optimization solution.\n";
                #endif /* OMP */
            }
            /* This should be changed eventually */
            IERR = 0;

        }

        if ( IERR < 0 ) {
            /* Adjoint integration failed */
            return KPPADJ_FAIL;
        }

        /* Apply optimized initial conditions to concentration array */
        for ( UInt iSpec = 0; iSpec < NVAR; iSpec++ )
            VAR[iSpec] = VAR_OPT[iSpec];

        /* Create ambient struture */
        Ambient adjointData( timeArray.size(), Data.getAmbient(), Data.getAerosol(), Data.getLiqSpecies() );
        adjointData.FillIn( 0 );


        /* Perform forward integration with optimized initial conditions */
        const int NADJ = NVAR;
        RealDouble Y_adj[NADJ][NVAR];

        /* Allocate tolerances */

        RealDouble RTOL_adj[NADJ][NVAR];
        RealDouble ATOL_adj[NADJ][NVAR];



        /* ---- TOLERANCES ---------------------- */

        for( UInt i = 0; i < NVAR; i++ ) {
            RTOL[i] = KPPADJ_RTOLS;
            ATOL[i] = KPPADJ_ATOLS;
        }

        /* Tolerances for calculating adjoints are
         * used for controlling adjoint truncation
         * error and for solving the linear adjoint
         * equations by iterations.
         * Note: Adjoints typically span many orders
         * of magnitude and a careful tuning of
         * ATOL_adj may be necessary */

        for( UInt i = 0; i < NADJ; i++ ) {
            for( UInt j = 0; j < NVAR; j++ ) {
                RTOL_adj[i][j] = 1.0e-5;
                ATOL_adj[i][j] = 1.0e-10;
            }
        }

        /* ICNTRL , RCNTRL  = Adjoint settings
         * ISTATUS, RSTATUS = Adjoint statistics */

        RealDouble RCNTRL[20], RSTATUS[20];
        int ICNTRL[20], ISTATUS[20];

        /* Default control options */
        for( UInt i = 0; i < 20; i++ ) {
            ICNTRL[i] = 0;
            RCNTRL[i] = (RealDouble)0.0;
            ISTATUS[i] = 0;
            RSTATUS[i] = (RealDouble)0.0;
        }

        ICNTRL[6] = 1;

        /* Declare aerosol quantities */
        RealDouble relHumidity;
        RealDouble AerosolArea[NAERO];
        RealDouble AerosolRadi[NAERO];
        RealDouble IWC = 0;

        for ( UInt iAero = 0; iAero < NAERO; iAero++ ) {
            AerosolArea[iAero] = 0.0E+00;
            AerosolRadi[iAero] = 0.0E+00;
        }

        /* Reinitialize time */
        curr_Time_s = tInitial_s; /* [s] */
        nTime = 0;

        /* ======================================================================= */
        /* ----------------------------------------------------------------------- */
        /* ------------------------ TIME LOOP STARTS HERE ------------------------ */
        /* ----------------------------------------------------------------------- */
        /* ======================================================================= */

        while ( curr_Time_s < tFinal_s ) {

            if ( printDEBUG ) {
                /* Print message */
                std::cout << "\n";
                std::cout << "\n - Time step: " << nTime + 1 << " out of " << timeArray.size();
                #ifdef OMP
                    std::cout << " ( on thread " << omp_get_thread_num() << " )";
                #endif /* OMP */
                std::cout << "\n -> Solar time: " << std::fmod( curr_Time_s/3600.0, 24.0 ) << " [hr]";
            }

            dt = timeArray[nTime+1] - timeArray[nTime];

            /* ======================================================================= */
            /* ----------------------------------------------------------------------- */
            /* ----------- UPDATE SOLAR ZENITH ANGLE AND PHOTOLYSIS RATES ------------ */
            /* ----------------------------------------------------------------------- */
            /* ======================================================================= */

            /* Compute the cosine of solar zenith angle midway through the integration step */
            sun->Update( curr_Time_s + dt/2 );

            /* Store cosine of solar zenith angle */
            adjointData.cosSZA[nTime] = sun->CSZA;

            if ( printDEBUG ) {
                std::cout << "\n DEBUG : \n";
                std::cout << "         CSZA = " << sun->CSZA << "\n";
            }

            /* Reset photolysis rates */
            for ( UInt iPhotol = 0; iPhotol < NPHOTOL; iPhotol++ )
                jRate[iPhotol] = 0.0E+00;

            /* If daytime, update photolysis rates */
            if ( sun->CSZA > 0.0E+00 )
                Update_JRates( jRate, sun->CSZA );

            if ( printDEBUG ) {
                std::cout << "\n DEBUG : \n";
                for ( UInt iPhotol = 0; iPhotol < NPHOTOL; iPhotol++ )
                    std::cout << "         PHOTOL[" << iPhotol << "] = " << PHOTOL[iPhotol] << "\n";
            }

            /* ============================================================= */
            /* ------------------------------------------------------------- */
            /* -------------------------- RUN KPP -------------------------- */
            /* ------------------- The Kinetics Pre-Processor -------------- */
            /* ------------------------------------------------------------- */
            /* ============================================================= */


            /* Ambient chemistry */
            adjointData.getData( aerArray, nTime );

            /* ============================================================= */
            /* ====================== Chemical rates ======================= */
            /* ============================================================= */

            /* Update heterogeneous chemistry reaction rates */
            if ( HETCHEM ) {

                for ( UInt iSpec = 0; iSpec < NSPEC; iSpec++ ) {
                    HET[iSpec][0] = 0.0E+00;
                    HET[iSpec][1] = 0.0E+00;
                    HET[iSpec][2] = 0.0E+00;
                }

                relHumidity = VAR[ind_H2O] * \
                              physConst::kB * temperature_K * 1.00E+06 / \
                              physFunc::pSat_H2Ol( temperature_K );
                GC_SETHET( temperature_K, pressure_Pa, airDens, relHumidity, \
                           Data.STATE_PSC, VAR, AerosolArea, AerosolRadi, IWC, &(Data.KHETI_SLA[0]) );

                if ( printDEBUG ) {
                    std::cout << "\n DEBUG :   Heterogeneous chemistry rates (Ambient)\n";
                    std::cout << "       :   Aerosol properties\n";
                    std::cout << "       :   Radius ice/NAT    = " << AerosolRadi[0] * 1.0E+06 << " [mum]\n";
                    std::cout << "       :   Radius strat. liq = " << AerosolRadi[1] * 1.0E+09 << " [nm]\n";
                    std::cout << "       :   Radius trop. sulf = " << AerosolRadi[2] * 1.0E+09 << " [nm]\n";
                    std::cout << "       :   Radius soot part. = " << AerosolRadi[3] * 1.0E+09 << " [nm]\n";
                    std::cout << "       :   Area ice/NAT      = " << AerosolArea[0] * 1.0E+12 << " [mum^2/cm^3]\n";
                    std::cout << "       :   Area strat. liq   = " << AerosolArea[1] * 1.0E+12 << " [mum^2/cm^3]\n";
                    std::cout << "       :   Area trop. sulf   = " << AerosolArea[2] * 1.0E+12 << " [mum^2/cm^3]\n";
                    std::cout << "       :   Area soot part.   = " << AerosolArea[3] * 1.0E+12 << " [mum^2/cm^3]\n";
                    std::cout << "       :   HET[ind_HO2][0]   = " << HET[ind_HO2][0]          << " [molec/cm^3/s]\n";
                    std::cout << "       :   HET[ind_NO2][0]   = " << HET[ind_NO2][0]          << " [molec/cm^3/s]\n";
                    std::cout << "       :   HET[ind_NO3][0]   = " << HET[ind_NO3][0]          << " [molec/cm^3/s]\n";
                    std::cout << "       :   HET[ind_N2O5][0]  = " << HET[ind_N2O5][0]         << " [molec/cm^3/s]\n";
                    std::cout << "       :   HET[ind_BrNO3][0] = " << HET[ind_BrNO3][0]        << " [molec/cm^3/s]\n";
                    std::cout << "       :   HET[ind_HOBr][0]  = " << HET[ind_HOBr][0]         << " [molec/cm^3/s]\n";
                    std::cout << "       :   HET[ind_HBr][0]   = " << HET[ind_HBr][0]          << " [molec/cm^3/s]\n";
                    std::cout << "       :   HET[ind_HOBr][1]  = " << HET[ind_HOBr][1]         << " [molec/cm^3/s]\n";
                    std::cout << "       :   PSC Rates:\n";
                    std::cout << "       :   HET[ind_N2O5][1]  = " << HET[ind_N2O5][1]         << " [molec/cm^3/s]\n";
                    std::cout << "       :   HET[ind_ClNO3][0] = " << HET[ind_ClNO3][0]        << " [molec/cm^3/s]\n";
                    std::cout << "       :   HET[ind_ClNO3][1] = " << HET[ind_ClNO3][1]        << " [molec/cm^3/s]\n";
                    std::cout << "       :   HET[ind_ClNO3][2] = " << HET[ind_ClNO3][2]        << " [molec/cm^3/s]\n";
                    std::cout << "       :   HET[ind_BrNO3][1] = " << HET[ind_BrNO3][1]        << " [molec/cm^3/s]\n";
                    std::cout << "       :   HET[ind_HOCl][0]  = " << HET[ind_HOCl][0]         << " [molec/cm^3/s]\n";
                    std::cout << "       :   HET[ind_HOCl][1]  = " << HET[ind_HOCl][1]         << " [molec/cm^3/s]\n";
                    std::cout << "       :   HET[ind_HOBr][2]  = " << HET[ind_HOBr][2]         << " [molec/cm^3/s]\n";
                }
            }

            /* Zero-out reaction rate */
            for ( UInt iReact = 0; iReact < NREACT; iReact++ )
                RCONST[iReact] = 0.0E+00;

            /* Update photolysis rates */
            for ( UInt iPhotol = 0; iPhotol < NPHOTOL; iPhotol++ )
                PHOTOL[iPhotol] = jRate[iPhotol];

            /* Update reaction rates */
            Update_RCONST( temperature_K, pressure_Pa, airDens, VAR[ind_H2O] );

            /* ============================================================= */
            /* =================== Chemical integration ==================== */
            /* ============================================================= */

            IERR = INTEGRATE_ADJ( NADJ, VAR, Y_adj, timeArray[nTime], timeArray[nTime+1], ATOL_adj, RTOL_adj, ATOL, RTOL, ICNTRL, RCNTRL, ISTATUS, RSTATUS, STEPMIN );

            if ( IERR < 0 ) {
                /* Integration failed */

                std::cout << "Integration failed";
                #ifdef OMP
                    std::cout << " on " << omp_get_thread_num();
                #endif /* OMP */
                std::cout << " for ambient conditions at time t = " << curr_Time_s/3600.0 << " ( nTime = " << nTime << " )\n";

                if ( printDEBUG ) {
                    std::cout << " ~~~ Printing reaction rates:\n";
                    for ( UInt iReact = 0; iReact < NREACT; iReact++ ) {
                        std::cout << "Reaction " << iReact << ": " << RCONST[iReact] << " [molec/cm^3/s]\n";
                    }
                    std::cout << " ~~~ Printing concentrations:\n";
                    for ( UInt iSpec = 0; iSpec < NVAR; iSpec++ ) {
                        std::cout << "Species " << iSpec << ": " << VAR[iSpec]/airDens*1.0E+09 << " [ppb]\n";
                    }
                }

                /* Clear dynamically allocated variable(s) */
                if ( sun != NULL )
                    sun->~SZA();
                return KPP_FAIL;
            }

            adjointData.FillIn( nTime + 1 );

            curr_Time_s += dt;
            nTime++;

        }

        /* ======================================================================= */
        /* ----------------------------------------------------------------------- */
        /* ------------------------- TIME LOOP ENDS HERE ------------------------- */
        /* ----------------------------------------------------------------------- */
        /* ======================================================================= */

        #pragma omp critical
        {
            isSaved = output::Write_Adjoint( input.fileName_ADJ2char(), \
                                             ringSpecies, ambientData,  \
                                             adjointData,               \
                                             ringArea, totArea,         \
                                             timeArray,                 \
                                             input,                     \
                                             airDens, relHumidity_i );
        }
        if ( isSaved == output::SAVE_FAILURE ) {
            std::cout << " Saving to adjoint data to file failed...\n";
            return SAVE_FAIL;
        }

    }

#endif /* RINGS */

    /* Clear dynamically allocated variable(s) */
    if ( sun != NULL )
        sun->~SZA();

    return SUCCESS;

} /* End of PlumeModel */

/* End of PlumeModel.cpp */<|MERGE_RESOLUTION|>--- conflicted
+++ resolved
@@ -460,14 +460,9 @@
     /*     [molec/cm3] = [Pa = J/m3] / ([J/K]            * [K]           ) * [m3/cm3] */
 
     /* Set solution arrays to ambient data */
-<<<<<<< HEAD
-    Data.Initialize( BACKG_FILENAME, \
-                     input, airDens, Input_Opt, Met, \
-=======
     Data.Initialize( BACKG_FILENAME,      \
                      input, airDens, Met, \
                      Input_Opt,           \
->>>>>>> 94249c56
                      printDEBUG );
 
     /* Print Background Debug? */
@@ -640,18 +635,13 @@
          * large-eddy simulations */
         /* TODO: Change Input_Opt.MET_DEPTH to actual depth from meteorology and not just
          * user-specified input */
-<<<<<<< HEAD
-        const double iceNumFrac = aircraft.VortexLosses( EI.getSoot(), EI.getSootRad(), \
-                                                         Input_Opt.MET_DEPTH );
+        const RealDouble iceNumFrac = aircraft.VortexLosses( EI.getSoot(),    \
+                                                             EI.getSootRad(), \
+                                                             Input_Opt.MET_DEPTH );
         if ( iceNumFrac <= 0.00E+00 ) {
             std::cout << "EndSim: vortex sinking" << std::endl;
             exit(0);
         }
-=======
-        const RealDouble iceNumFrac = aircraft.VortexLosses( EI.getSoot(),    \
-                                                             EI.getSootRad(), \
-                                                             Input_Opt.MET_DEPTH );
->>>>>>> 94249c56
         iceAer.scalePdf( iceNumFrac );
     }
 
@@ -719,13 +709,8 @@
     UInt iRing = 0;
 
     /* Create cluster of rings */
-<<<<<<< HEAD
-    //Cluster ringCluster( NRING, ( relHumidity_i > 100.0 ), semiXaxis, semiYaxis );
-    Cluster ringCluster( NRING, ( 0 ) );
-=======
     //Cluster ringCluster( NRING, ( relHumidity_i > 100.0 ) );
     Cluster ringCluster( NRING, 0 );
->>>>>>> 94249c56
 
     /* Number of rings */
     const UInt nRing = ringCluster.getnRing();
@@ -752,15 +737,9 @@
      * We can thus compute the ring areas initially, once and for all. */
     ringCluster.ComputeRingAreas( cellAreas, m.weights );
     const Vector_1D ringArea = ringCluster.getRingArea();
-<<<<<<< HEAD
-    const double totArea = std::accumulate( ringArea.begin(), ringArea.end(), 0 );
-
-    	/* Add emission into the grid */
-=======
     const RealDouble totArea = std::accumulate( ringArea.begin(), ringArea.end(), 0 );
 
     /* Add emission into the grid */
->>>>>>> 94249c56
     Data.addEmission( EI, aircraft, m, ringCluster.halfRing(),  \
                       temperature_K, ( relHumidity_i > 100.0 ), \
                       liquidAer, iceAer, Soot_den, Met, areaPlume, CHEMISTRY );
@@ -1071,11 +1050,7 @@
                 Transport( Data, Solver, cellAreas );
             } else {
                 /* Advection and diffusion of condensable species */
-<<<<<<< HEAD
-                Solver.Run( Data.H2O, cellAreas, -1 );
-=======
                 Solver.Run( Data.H2O, cellAreas, 1 );
->>>>>>> 94249c56
             }
 
             /* Advection and diffusion for aerosol particles */
