--- conflicted
+++ resolved
@@ -1044,22 +1044,13 @@
                 Transport( Data, Solver, cellAreas );
             } else {
                 /* Advection and diffusion of condensable species */
-<<<<<<< HEAD
-                // Solver.Run( Data.H2O, cellAreas, 1 );
                 /* Advection and diffusion of plume affected H2O */
-=======
->>>>>>> 7bda80a7
                 Solver.Run( Data.H2O_plume, cellAreas, 1 );
             }
 
             /* Update H2O */
-<<<<<<< HEAD
-            for ( UInt jNy = 0; jNy<NY; jNy++ ) {
-                for ( UInt iNx = 0; iNx<NX; iNx++ ) {
-=======
             for ( jNy = 0; jNy < NY; jNy++ ) {
                 for ( iNx = 0; iNx < NX; iNx++ ) {
->>>>>>> 7bda80a7
                     Data.H2O[jNy][iNx] = Data.H2O_met[jNy][iNx] + Data.H2O_plume[jNy][iNx];
                 }
             }
