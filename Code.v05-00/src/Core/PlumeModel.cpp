--- conflicted
+++ resolved
@@ -1826,11 +1826,7 @@
 
             lastTimeIceGrowth = curr_Time_s + dt;
             /* If shear = 0, take advantage of the symmetry around the Y-axis */
-<<<<<<< HEAD
-            Data.solidAerosol.Grow( dtIceGrowth, Data.H2O, Met.Temp(), Met.Press(), PA_MICROPHYSICS, ( shear == 0.0E+00 ) && ( XLIM_LEFT == XLIM_RIGHT ) );
-=======
             Data.solidAerosol.Grow( dtIceGrowth, Data.Species[ind_H2O], Met.Temp(), Met.Press(), PA_MICROPHYSICS, ( shear == 0.0E+00 ) && ( XLIM_LEFT == XLIM_RIGHT ) );
->>>>>>> 63e678c8
         }
 
         /* ======================================================================= */
